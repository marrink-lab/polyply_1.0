--- conflicted
+++ resolved
@@ -16,11 +16,7 @@
     
     strategy:
       matrix:
-<<<<<<< HEAD
-       py_version: ["3.8", "3.9", "3.10", "3.11"] 
-=======
        py_version: ["3.10", "3.11", "3.12", "3.13"] 
->>>>>>> ebf8a8f7
 
     steps:
     - uses: actions/checkout@v4
