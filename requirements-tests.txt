pytest
coverage
pytest-cov
pylint
codecov
tqdm
<<<<<<< HEAD
pysmiles
=======
cgsmiles
>>>>>>> ebf8a8f7
<|MERGE_RESOLUTION|>--- conflicted
+++ resolved
@@ -4,8 +4,4 @@
 pylint
 codecov
 tqdm
-<<<<<<< HEAD
-pysmiles
-=======
-cgsmiles
->>>>>>> ebf8a8f7
+cgsmiles