pytest
coverage
pytest-cov
pylint
codecov
<<<<<<< HEAD
numba
=======
tqdm
>>>>>>> c2acff7c
<|MERGE_RESOLUTION|>--- conflicted
+++ resolved
@@ -3,8 +3,5 @@
 pytest-cov
 pylint
 codecov
-<<<<<<< HEAD
 numba
-=======
-tqdm
->>>>>>> c2acff7c
+tqdm