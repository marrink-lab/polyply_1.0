#!/usr/bin/env python3

"""
High level API for the polyply itp generator
"""
from pathlib import Path
import vermouth
import vermouth.forcefield
import polyply
import polyply.src.polyply_parser
from polyply import (DATA_PATH, MetaMolecule, ApplyLinks, Monomer, MapToMolecule)
<<<<<<< HEAD

def read_ff_from_file(paths, force_field):
    """
    read the input files for the defintion of blocks and links.

    Parameters
    ----------
    paths: list
           List of vaild file paths
    force_field: class:`vermouth.force_field.ForceField`

    Returns
    -------
    force_field: class:`vermouth.force_field.ForceField`
       updated forcefield

    """
    line_parsers = {"ff": vermouth.ffinput.read_ff,
                    "itp": polyply.src.polyply_parser.read_polyply,
                    "rtp":  vermouth.gmx.rtp.read_rtp}

    def wrapper(parser, path, force_field):
        with open(path, 'r') as file_:
             lines = file_.readlines()
             parser(lines, force_field=force_field)

    for path in paths:
        file_extension = path.suffix.casefold()[1:]
        try:
           parser = line_parsers[file_extension]
           wrapper(parser, path, force_field)
        except KeyError:
            raise IOError("Cannot parse file with extension {}.".format(file_extension))

    return force_field
=======
from .load_library import load_library
>>>>>>> 2c2cc9d2

def split_seq_string(sequence):
    """
    Split a string definition for a linear sequence into monomer
    blocks and raise errors if the sequence is not valid.
    Parameters
    -----------
    sequence: str
            string of residues format name:number

    Returns:
    ----------
    list
       list of `polyply.Monomers`
    """
    raw_monomers = sequence.split()
    monomers = []
    for monomer in raw_monomers:
        resname, n_blocks = monomer.split(":")
        n_blocks = int(n_blocks)
        monomers.append(Monomer(resname=resname, n_blocks=n_blocks))
    return monomers

def gen_itp(args):


    # Import of Itp and FF files
    force_field = load_library(args.name, args.lib, args.inpath)

    # Generate the MetaMolecule
    if args.seq:
       monomers = split_seq_string(args.seq)
       meta_molecule = MetaMolecule.from_monomer_seq_linear(monomers=monomers,
                                                            force_field=force_field,
                                                            mol_name=args.name)
    elif args.seq_file:
       extension = args.seq_file.suffix.casefold()[1:]
       try:
           parser = getattr(MetaMolecule, 'from_{}'.format(extension))
           meta_molecule = parser(json_file=args.seq_file,
                                  force_field=force_field,
                                  mol_name=args.name)
       except AttributeError:
         raise IOError("Cannot parse file with extension {}.".format(extension))

    # Do transformationa and apply link
    meta_molecule = MapToMolecule().run_molecule(meta_molecule)
    meta_molecule = ApplyLinks().run_molecule(meta_molecule)

    with open(args.outpath, 'w') as outpath:
        vermouth.gmx.itp.write_molecule_itp(meta_molecule.molecule, outpath,
                                            moltype=args.name, header=["polyply-itp"])<|MERGE_RESOLUTION|>--- conflicted
+++ resolved
@@ -9,45 +9,7 @@
 import polyply
 import polyply.src.polyply_parser
 from polyply import (DATA_PATH, MetaMolecule, ApplyLinks, Monomer, MapToMolecule)
-<<<<<<< HEAD
-
-def read_ff_from_file(paths, force_field):
-    """
-    read the input files for the defintion of blocks and links.
-
-    Parameters
-    ----------
-    paths: list
-           List of vaild file paths
-    force_field: class:`vermouth.force_field.ForceField`
-
-    Returns
-    -------
-    force_field: class:`vermouth.force_field.ForceField`
-       updated forcefield
-
-    """
-    line_parsers = {"ff": vermouth.ffinput.read_ff,
-                    "itp": polyply.src.polyply_parser.read_polyply,
-                    "rtp":  vermouth.gmx.rtp.read_rtp}
-
-    def wrapper(parser, path, force_field):
-        with open(path, 'r') as file_:
-             lines = file_.readlines()
-             parser(lines, force_field=force_field)
-
-    for path in paths:
-        file_extension = path.suffix.casefold()[1:]
-        try:
-           parser = line_parsers[file_extension]
-           wrapper(parser, path, force_field)
-        except KeyError:
-            raise IOError("Cannot parse file with extension {}.".format(file_extension))
-
-    return force_field
-=======
 from .load_library import load_library
->>>>>>> 2c2cc9d2
 
 def split_seq_string(sequence):
     """
