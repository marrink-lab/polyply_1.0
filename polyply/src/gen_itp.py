--- conflicted
+++ resolved
@@ -22,11 +22,7 @@
 import vermouth.forcefield
 from vermouth.log_helpers import StyleAdapter, get_logger
 from vermouth.file_writer import open, DeferredFileWriter
-<<<<<<< HEAD
-from vermouth.log_helpers import StyleAdapter, get_logger
-=======
 from vermouth.citation_parser import citation_formatter
->>>>>>> 2d21c2a6
 import polyply
 import polyply.src.polyply_parser
 from polyply import (DATA_PATH, MetaMolecule, ApplyLinks, Monomer, MapToMolecule)
@@ -82,14 +78,8 @@
          raise IOError("Cannot parse file with extension {}.".format(extension))
 
     # Do transformationa and apply link
-<<<<<<< HEAD
+    LOGGER.info("mapping sequence to molecule",  type="step")
     meta_molecule = MapToMolecule(force_field).run_molecule(meta_molecule)
-    meta_molecule = ApplyLinks().run_molecule(meta_molecule)
-
-    command = ' '.join(sys.argv)
-=======
-    LOGGER.info("mapping sequence to molecule",  type="step")
-    meta_molecule = MapToMolecule().run_molecule(meta_molecule)
     LOGGER.info("applying links between residues",  type="step")
     meta_molecule = ApplyLinks().run_molecule(meta_molecule)
 
@@ -99,7 +89,6 @@
         msg = "You molecule consists of { } disjoint parts. Perhaps links were not applied correctly."
         LOGGER.warning(msg, n_components)
 
->>>>>>> 2d21c2a6
     with open(args.outpath, 'w') as outpath:
         header = [ ' '.join(sys.argv) + "\n" ]
         header.append("Pleas cite the following papers:")
@@ -109,9 +98,5 @@
             header.append(cite_string)
 
         vermouth.gmx.itp.write_molecule_itp(meta_molecule.molecule, outpath,
-<<<<<<< HEAD
-                                            moltype=args.name, header=["polyply-itp", command])
-=======
                                             moltype=args.name, header=header)
->>>>>>> 2d21c2a6
     DeferredFileWriter().write()