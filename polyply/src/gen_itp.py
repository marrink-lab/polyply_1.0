--- conflicted
+++ resolved
@@ -34,45 +34,14 @@
 from polyply.src.graph_utils import find_missing_edges
 from .load_library import load_ff_library
 from .gen_dna import complement_dsDNA
-<<<<<<< HEAD
 from .simple_seq_parsers import parse_simple_seq_string
-
-LOGGER = StyleAdapter(get_logger(__name__))
-
-def gen_params(name="polymer", outpath=Path("polymer.itp"), inpath=[], lib=None, seq=None, seq_file=None, dsdna=False):
-=======
 from .apply_modifications import ApplyModifications
 
 LOGGER = StyleAdapter(get_logger(__name__))
 
-def split_seq_string(sequence):
-    """
-    Split a string definition for a linear sequence into monomer
-    blocks and raise errors if the sequence is not valid.
-
-    Parameters
-    -----------
-    sequence: str
-            string of residues format name:number
-
-    Returns:
-    ----------
-    list
-       list of `polyply.Monomers`
-    """
-    raw_monomers = sequence
-    monomers = []
-    for monomer in raw_monomers:
-        resname, n_blocks = monomer.split(":")
-        n_blocks = int(n_blocks)
-        monomers.append(Monomer(resname=resname, n_blocks=n_blocks))
-    return monomers
-
 def gen_params(name="polymer", outpath=Path("polymer.itp"), inpath=[],
                lib=None, seq=None, seq_file=None,
                dsdna=False, mods=[], protter=False):
-
->>>>>>> 5798b0dc
     """
     Top level function for running the polyply parameter generation.
     Parameters seq and seq_file are mutually exclusive. Set the other
