#!/usr/bin/env python3
"""
High level API for the polyply coordinate generator
"""

from pathlib import Path
import networkx as nx
import vermouth.forcefield
from vermouth.gmx.gro import read_gro
from polyply import (MetaMolecule, DATA_PATH)
from polyply.src.generate_templates import GenerateTemplates
from polyply.src.random_walk import RandomWalk
from polyply.src.backmap import Backmap
<<<<<<< HEAD
from .gen_itp import read_ff_from_file
=======
>>>>>>> 80892191
from .minimizer import optimize_geometry
from .topology import Topology

def read_system(path, system, ignore_resnames=(), ignh=None, modelidx=None):
    """
    Read a system from a PDB or GRO file.
    This function guesses the file type based on the file extension.
    The resulting system does not have a force field and may not have edges.
    """
    file_extension = path.suffix.upper()[1:]  # We do not keep the dot
    if file_extension in ['PDB', 'ENT']:
        vermouth.PDBInput(str(path), exclude=ignore_resnames, ignh=ignh,
                          modelidx=modelidx).run_system(system)
    elif file_extension in ['GRO']:
        vermouth.GROInput(str(path), exclude=ignore_resnames,
                          ignh=ignh).run_system(system)
    else:
        raise ValueError('Unknown file extension "{}".'.format(file_extension))
    return system


def gen_coords(args):

<<<<<<< HEAD
    # Import the force field definitions
    known_force_fields = vermouth.forcefield.find_force_fields(
        Path(DATA_PATH) / 'force_fields'
    )

    if args.lib:
        force_field = known_force_fields[args.lib]
    else:
        force_field = vermouth.forcefield.ForceField(name=args.name)

    if args.inpath:
        read_ff_from_file(args.inpath, force_field)

=======
>>>>>>> 80892191
    # Read in the topology
    topology = Topology.from_gmx_topfile(name=args.name, path=args.toppath)
    if args.coordpath:
       topology.add_positions_from_gro(args.coordpath)

    # Build polymer structure
    GenerateTemplates().run_system(topology)
    RandomWalk().run_system(topology)
    Backmap().run_system(topology)
    #energy_minimize().run_system(topology)

    system = topology.convert_to_vermouth_system()
    # Write output
    vermouth.gmx.gro.write_gro(system, args.outpath, precision=7,
              title='polyply structure', box=(10, 10, 10))<|MERGE_RESOLUTION|>--- conflicted
+++ resolved
@@ -11,10 +11,6 @@
 from polyply.src.generate_templates import GenerateTemplates
 from polyply.src.random_walk import RandomWalk
 from polyply.src.backmap import Backmap
-<<<<<<< HEAD
-from .gen_itp import read_ff_from_file
-=======
->>>>>>> 80892191
 from .minimizer import optimize_geometry
 from .topology import Topology
 
@@ -38,22 +34,6 @@
 
 def gen_coords(args):
 
-<<<<<<< HEAD
-    # Import the force field definitions
-    known_force_fields = vermouth.forcefield.find_force_fields(
-        Path(DATA_PATH) / 'force_fields'
-    )
-
-    if args.lib:
-        force_field = known_force_fields[args.lib]
-    else:
-        force_field = vermouth.forcefield.ForceField(name=args.name)
-
-    if args.inpath:
-        read_ff_from_file(args.inpath, force_field)
-
-=======
->>>>>>> 80892191
     # Read in the topology
     topology = Topology.from_gmx_topfile(name=args.name, path=args.toppath)
     if args.coordpath:
