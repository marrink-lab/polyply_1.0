<<<<<<< HEAD
#!/usr/bin/env python3
"""
High level API for the polyply coordinate generator
"""

from pathlib import Path
import networkx as nx
import vermouth.forcefield
from vermouth.gmx.gro import read_gro
from polyply import (MetaMolecule, DATA_PATH)
from polyply.src.generate_templates import GenerateTemplates
from polyply.src.random_walk import RandomWalk
from polyply.src.backmap import Backmap
from .minimizer import optimize_geometry
from .topology import Topology

def read_system(path, system, ignore_resnames=(), ignh=None, modelidx=None):
    """
    Read a system from a PDB or GRO file.
    This function guesses the file type based on the file extension.
    The resulting system does not have a force field and may not have edges.
    """
    file_extension = path.suffix.upper()[1:]  # We do not keep the dot
    if file_extension in ['PDB', 'ENT']:
        vermouth.PDBInput(str(path), exclude=ignore_resnames, ignh=ignh,
                          modelidx=modelidx).run_system(system)
    elif file_extension in ['GRO']:
        vermouth.GROInput(str(path), exclude=ignore_resnames,
                          ignh=ignh).run_system(system)
    else:
        raise ValueError('Unknown file extension "{}".'.format(file_extension))
    return system

=======
# Copyright 2020 University of Groningen
#
# Licensed under the Apache License, Version 2.0 (the "License");
# you may not use this file except in compliance with the License.
# You may obtain a copy of the License at
#
#    http://www.apache.org/licenses/LICENSE-2.0
#
# Unless required by applicable law or agreed to in writing, software
# distributed under the License is distributed on an "AS IS" BASIS,
# WITHOUT WARRANTIES OR CONDITIONS OF ANY KIND, either express or implied.
# See the License for the specific language governing permissions and
# limitations under the License.
>>>>>>> 7d1abf99

def gen_coords(args):

    # Read in the topology
    topology = Topology.from_gmx_topfile(name=args.name, path=args.toppath)
    if args.coordpath:
       topology.add_positions_from_gro(args.coordpath)
    else:
       for molecule in topology.molecules:
           for node in molecule.molecule.nodes:
               molecule.molecule.nodes[node]["build"] = True

    # Build polymer structure
    GenerateTemplates().run_system(topology)
    RandomWalk().run_system(topology)
    Backmap().run_system(topology)
    #energy_minimize().run_system(topology)

    system = topology.convert_to_vermouth_system()
    # Write output
    vermouth.gmx.gro.write_gro(system, args.outpath, precision=7,
              title='polyply structure', box=(10, 10, 10))<|MERGE_RESOLUTION|>--- conflicted
+++ resolved
@@ -1,5 +1,17 @@
-<<<<<<< HEAD
-#!/usr/bin/env python3
+# Copyright 2020 University of Groningen
+#
+# Licensed under the Apache License, Version 2.0 (the "License");
+# you may not use this file except in compliance with the License.
+# You may obtain a copy of the License at
+#
+#    http://www.apache.org/licenses/LICENSE-2.0
+#
+# Unless required by applicable law or agreed to in writing, software
+# distributed under the License is distributed on an "AS IS" BASIS,
+# WITHOUT WARRANTIES OR CONDITIONS OF ANY KIND, either express or implied.
+# See the License for the specific language governing permissions and
+# limitations under the License.
+
 """
 High level API for the polyply coordinate generator
 """
@@ -14,39 +26,6 @@
 from polyply.src.backmap import Backmap
 from .minimizer import optimize_geometry
 from .topology import Topology
-
-def read_system(path, system, ignore_resnames=(), ignh=None, modelidx=None):
-    """
-    Read a system from a PDB or GRO file.
-    This function guesses the file type based on the file extension.
-    The resulting system does not have a force field and may not have edges.
-    """
-    file_extension = path.suffix.upper()[1:]  # We do not keep the dot
-    if file_extension in ['PDB', 'ENT']:
-        vermouth.PDBInput(str(path), exclude=ignore_resnames, ignh=ignh,
-                          modelidx=modelidx).run_system(system)
-    elif file_extension in ['GRO']:
-        vermouth.GROInput(str(path), exclude=ignore_resnames,
-                          ignh=ignh).run_system(system)
-    else:
-        raise ValueError('Unknown file extension "{}".'.format(file_extension))
-    return system
-
-=======
-# Copyright 2020 University of Groningen
-#
-# Licensed under the Apache License, Version 2.0 (the "License");
-# you may not use this file except in compliance with the License.
-# You may obtain a copy of the License at
-#
-#    http://www.apache.org/licenses/LICENSE-2.0
-#
-# Unless required by applicable law or agreed to in writing, software
-# distributed under the License is distributed on an "AS IS" BASIS,
-# WITHOUT WARRANTIES OR CONDITIONS OF ANY KIND, either express or implied.
-# See the License for the specific language governing permissions and
-# limitations under the License.
->>>>>>> 7d1abf99
 
 def gen_coords(args):
 
