# Copyright 2020 University of Groningen
#
# Licensed under the Apache License, Version 2.0 (the "License");
# you may not use this file except in compliance with the License.
# You may obtain a copy of the License at
#
#    http://www.apache.org/licenses/LICENSE-2.0
#
# Unless required by applicable law or agreed to in writing, software
# distributed under the License is distributed on an "AS IS" BASIS,
# WITHOUT WARRANTIES OR CONDITIONS OF ANY KIND, either express or implied.
# See the License for the specific language governing permissions and
# limitations under the License.
import os
from itertools import zip_longest
from vermouth.parser_utils import SectionLineParser
from vermouth.molecule import Interaction
from vermouth.gmx.itp_read import read_itp
from .meta_molecule import MetaMolecule

class TOPDirector(SectionLineParser):

    COMMENT_CHAR = ';'

    atom_idxs = {'bonds': [0, 1],
                 'bondtypes':[0, 1],
                 'position_restraints': [0],
                 'angles': [0, 1, 2],
                 'angletypes':[0, 1, 2],
                 'constraints': [0, 1],
                 'constrainttypes': [0, 1],
                 'dihedrals': [0, 1, 2, 3],
                 'dihedraltypes': [0, 1, 2, 3],
                 'pairs': [0, 1],
                 'pairtypes': [0, 1],
                 'exclusions': [slice(None, None)],
                 'virtual_sitesn': [0, slice(2, None)],
                 'virtual_sites2': [0, 1, 2, 3],
                 'virtual_sites3': [0, 1, 2, 3],
                 'pairs_nb': [0, 1],
                 'SETTLE': [0],
                 'virtual_sites4': [slice(0, 5)],
                 'distance_restraints':  [0, 1],
                 'dihedral_restraints':  [slice(0, 4)],
                 'orientation_restraints': [0, 1],
                 'angle_restraints': [slice(0, 4)],
                 'angle_restraints_z': [0, 1]}

    def __init__(self, topology, cwdir=None):
        super().__init__()
        self.force_field = topology.force_field
        self.topology = topology
        self.current_meta = None
        self.current_itp = None
        self.itp_lines = []
        self.molecules = []
        self.cwdir = cwdir
        self.header_actions = {
            ('moleculetype',): self._new_itp
        }
        self.pragma_actions = {
            '#define': self.parse_define,
            '#include': self.parse_include
        }

    def dispatch(self, line):
        """
        Looks at `line` to see what kind of line it is, and returns either
        :meth:`parse_header` if `line` is a section header or
        :meth:`vermouth.parser_utils.SectionLineParser.parse_section` otherwise.
        Calls :meth:`vermouth.parser_utils.SectionLineParser.is_section_header` to see
        whether `line` is a section header or not.

        Parameters
        ----------
        line: str

        Returns
        -------
        collections.abc.Callable
            The method that should be used to parse `line`.
        """
        if self.is_pragma(line):
            return self.parse_top_pragma
        elif self.is_star_comment(line):
            return self._skip
        else:
            return super().dispatch(line)

    @staticmethod
    def is_pragma(line):
        """
        Parameters
        ----------
        line: str
            A line of text.

        Returns
        -------
        bool
            ``True`` if `line` is a def statement.
        """
        return line.startswith('#')

    @staticmethod
    def is_star_comment(line):
        """
        Star comments are special comments
        usually found at the beginning of GMX
        library topology files. They are different
        from the regular comment as they are specific
        to top library files.

        Parameters
        ----------
        line: str
            A line of text.

        Returns
        -------
        bool
            ``True`` if `line` is a star comment.
        """
        return line.startswith('*')

    def parse_top_pragma(self, line, lineno=0):
        """
        Parses the beginning and end of define sections
        with line number `lineno`. Sets attr current_meta
        when applicable. Does check if ifdefs overlap.

        Parameters
        ----------
        line: str
        lineno: str

        Returns
        -------
        object
               The result of calling :meth:`finalize_section`, which is called
               if a section ends.

        Raises
        ------
        IOError
            If the def sections are missformatted
        """
        if line == '#endif':
            if self.current_itp:
                self.current_itp.append(line)
            elif self.current_meta is None:
                raise IOError("Your #ifdef section is orderd incorrectly."
                              "At line {} I read {} but I haven not read"
                              "an #ifdef before.".format(lineno, line))
            else:
               self.current_meta = None

        elif line.startswith("#else"):
            if self.current_itp:
                self.current_itp.append(line)
            elif self.current_meta is None:
               raise IOError("Your #ifdef section is orderd incorrectly."
                             "At line {} I read {} but I haven not read"
                             "a ifdef before.".format(lineno, line))
            else:
               inverse = {"ifdef": "ifndef", "ifndef": "ifdef"}
               tag = self.current_meta["tag"]
               condition = inverse[self.current_meta["condition"]]
               self.current_meta = {'tag': tag, 'condition': condition}

        elif line.startswith("#ifdef") or line.startswith("#ifndef"):
            if self.current_itp:
                self.current_itp.append(line)
            elif self.current_meta is None:
                condition, tag = line.split()
                self.current_meta = {'tag': tag,
                                     'condition': condition.replace("#", "")}
            elif self.current_meta is not None:
                raise IOError("Your {} section is orderd incorrectly."
                              "At line {} I read {} but there is still"
                              "an open #ifdef/#ifndef section from"
                              "before.".format(self.current_meta['tag'], lineno, line.split()[0]))

        elif line.split()[0] in self.pragma_actions:
            action = self.pragma_actions[line.split()[0]]
            action(line)
        else:
            raise IOError("Don't know how to parse pargma {} at"
                          "line {}.".format(line, lineno))

    def parse_header(self, line, lineno=0):
        """
        Parses a section header with line number `lineno`. Sets
        :attr:`vermouth.parser_utils.SectionLineParser.section`
        when applicable. Does not check whether `line` is a valid section
        header.

        Parameters
        ----------
        line: str
        lineno: str

        Returns
        -------
        object
            The result of calling :meth:`finalize_section`, which is called
            if a section ends.

        Raises
        ------
        KeyError
            If the section header is unknown.
        """
        result = super().parse_header(line, lineno)
        action = self.header_actions.get(tuple(self.section))
        if action:
            action()

        if self.current_itp is not None:
            self.current_itp.append(line)
        return result

    def finalize(self, lineno=0):
        """
        Called at the end of the file and checks that all pragmas are closed
        before calling the parent method.
        """
        if self.current_itp:
            self.itp_lines.append(self.current_itp)

        if self.current_meta is not None:
            raise IOError("Your {} section is orderd incorrectly."
                          "There is no #endif for this pragma.".format(self.current_meta))

        for lines in self.itp_lines:
            read_itp(lines, self.force_field)

        total_count = 0
        for mol_name, n_mol in self.molecules:
            block = self.force_field.blocks[mol_name]
            meta_molecule = MetaMolecule.from_block(self.force_field,
                                                    block,
                                                    mol_name)

            for idx in range(0, int(n_mol)):
                 new = meta_molecule.copy()
                 new.atom_types = self.topology.atom_types
                 new.defaults = self.topology.defaults
                 new.nonbond_params = self.topology.nonbond_params
                 new.defines = self.topology.defines
                 new.mol_name = mol_name
                 new.molecule = meta_molecule.molecule.copy()
                 self.topology.add_molecule(new)
                 self.topology.mol_idx_by_name[mol_name].append(total_count)
                 total_count += 1

        super().finalize()

    def _new_itp(self):
        if self.current_itp:
           self.itp_lines.append(self.current_itp)
        self.current_itp = []

    @SectionLineParser.section_parser('system')
    def _system(self, line, lineno=0):
        """
        Parses the lines in the '[system]'
        directive and stores it.
        """
        system_lines = self.topology.description
        system_lines.append(line)
        self.description = system_lines

    @SectionLineParser.section_parser('molecules')
    def _molecules(self, line, lineno=0):
        """
        Parses the lines in the '[molecules]'
        directive and stores it.
        """
        # we need to keep the order here so cannot make it a dict
        # also mol names do not need to be unique
        name, n_mol = line.split()
        self.molecules.append((name, n_mol))

    @SectionLineParser.section_parser('defaults')
    def _defaults(self, line, lineno=0):
        """
        Parse and store the defaults section.
        """
        defaults = ["nbfunc", "comb-rule", "gen-pairs", "fudgeLJ", "fudgeQQ"]
        numbered_terms = ["nbfunc", "comb-rule", "fudgeLJ", "fudgeQQ"]
        tokens = line.split()

        # Parse all defaults to a dict up to the last default metioned
        # Note that gen_pairs, fudgeLJ and fudgeQQ not need to be set
        self.topology.defaults = dict(zip(defaults[0:len(tokens)], tokens))

        # we cannot interpret Buckingham Potentials at the moment so we crash
        if self.topology.defaults["nbfunc"] == "2":
           raise IOError("Buckingham Potential requested but this potential form"
                         "currently is not implemented.")

        # converts the defaults that are numbers to numbers
        # we need to parse them first because they are not guaranteed to be provided
        for token_name in numbered_terms:
            if token_name in self.topology.defaults:
                 self.topology.defaults[token_name] = float(self.topology.defaults[token_name])

        # sets gen-pairs to no when it is not provied
        if "gen-pairs" not in self.topology.defaults:
            self.topology.defaults["gen-pairs"] = "no"

    @SectionLineParser.section_parser('atomtypes')
    def _atomtypes(self, line, lineno=0):
        """
        Parse and store atomtypes section
        """
<<<<<<< HEAD
        atom_name = line.split()[0]
        nb1, nb2 = line.split()[-2:]
        mass = line.split()[1]
        self.topology.atom_types[atom_name] = {"nb1": float(nb1),
                                               "nb2": float(nb2),
                                               "mass": float(mass)}
=======
        tokens = line.split()
        atom_name = tokens.pop(0)
        tokens.reverse()
        atom_type_line = dict(zip_longest(["nb2", "nb1", "ptype",
                                           "charge", "mass",
                                           "atom_num", "bond_type"], tokens, fillvalue=None))
        floats = ["nb1", "nb2", "charge", "mass", "atom_num"]
        for term, value in atom_type_line.items():
             if term in floats and value:
                 atom_type_line[term] = float(value)

        if None in atom_type_line:
            msg = ("Can't parse line {}. Found more parameters than expected.")
            raise OSError(msg.format(line))

        self.topology.atom_types[atom_name] = atom_type_line
>>>>>>> c1fbc1f5

    @SectionLineParser.section_parser('nonbond_params')
    def _nonbond_params(self, line, lineno=0):
        """
        Parse and store nonbond params
        """
        atom_1, atom_2, func, nb1, nb2 = line.split()
        self.topology.nonbond_params[frozenset([atom_1, atom_2])] = {"f": int(func),
                                                                     "nb1": float(nb1),
                                                                     "nb2": float(nb2)}
    @SectionLineParser.section_parser('pairtypes')
    @SectionLineParser.section_parser('angletypes')
    @SectionLineParser.section_parser('dihedraltypes')
    @SectionLineParser.section_parser('bondtypes')
    @SectionLineParser.section_parser('constrainttypes')
    def _type_params(self, line, lineno=0):
        """
        Parse and store bonded types
        """
        section_name = self.section[-1]
        inter_type = section_name[:-5] + "s"
        atoms, params = self._split_atoms_and_parameters(line.split(),
                                                         self.atom_idxs[section_name])

        self.topology.types[inter_type][tuple(atoms)] = (params, self.current_meta)


    @SectionLineParser.section_parser('implicit_genborn_params')
    @SectionLineParser.section_parser('cmaptypes')
    def _skip(self, line, lineno=0):
        pass

    @SectionLineParser.section_parser('moleculetype')
    @SectionLineParser.section_parser('moleculetype', 'atoms')
    @SectionLineParser.section_parser('moleculetype', 'bonds')
    @SectionLineParser.section_parser('moleculetype', 'angles')
    @SectionLineParser.section_parser('moleculetype', 'dihedrals')
    @SectionLineParser.section_parser('moleculetype', 'impropers')
    @SectionLineParser.section_parser('moleculetype', 'constraints')
    @SectionLineParser.section_parser('moleculetype', 'pairs')
    @SectionLineParser.section_parser('moleculetype', 'exclusions')
    @SectionLineParser.section_parser('moleculetype', 'virtual_sites2')
    @SectionLineParser.section_parser('moleculetype', 'virtual_sites3')
    @SectionLineParser.section_parser('moleculetype', 'virtual_sites4')
    @SectionLineParser.section_parser('moleculetype', 'virtual_sitesn')
    @SectionLineParser.section_parser('moleculetype', 'position_restraints')
    @SectionLineParser.section_parser('moleculetype', 'pairs_nb')
    @SectionLineParser.section_parser('moleculetype', 'SETTLE')
    @SectionLineParser.section_parser('moleculetype', 'distance_restraints')
    @SectionLineParser.section_parser('moleculetype', 'orientation_restraints')
    @SectionLineParser.section_parser('moleculetype', 'angle_restraints')
    @SectionLineParser.section_parser('moleculetype', 'angle_restraints_z')
    def _molecule(self, line, lineno=0):
        """
        Parses the lines of the [atoms] directive.
        """
        self.current_itp.append(line)

    def parse_define(self, line):
        """
        Parse define statemetns
        """
        tokens = line.split()

        if len(tokens) > 2:
            tag = line.split()[1]
            parameters = line.split()[2:]
        else:
            _, tag = line.split()
            parameters = True

        definition = {tag: parameters}
        self.topology.defines.update(definition)

    def parse_include(self, line):
        """
        parse include statemnts
        """
        path = line.split()[1].strip('\"')
        if self.current_meta:
           # the current file is between ifdef
           # however tag is not in defines we have
           # read so the file is not read
           if self.current_meta["condition"] == "ifdef"\
              and self.current_meta["tag"] not in self.topology.defines:
                 return
           # the current file is between ifndef
           # so if tag is defined we ignore this file
           elif self.current_meta["condition"] == "ifndef"\
              and self.current_meta["tag"] in self.topology.defines:
                 return

        if self.cwdir:
           filename = os.path.join(self.cwdir, path)
           cwdir = os.path.dirname(filename)
        else:
           cwdir = os.path.dirname(path)
           filename = path

        with open(filename, 'r') as _file:
            lines = _file.readlines()

        read_topology(lines, topology=self.topology, cwdir=cwdir)

    def _split_atoms_and_parameters(self, tokens, atom_idxs):
        """
        Returns atoms from line based on the indices defined in `atom_idxs`.
        It also interprets slices etc. stored as strings.

        Parameters:
        ------------
        tokens: collections.deque[str]
            Deque of token to inspect. The deque **can be modified** in place.
        atom_idxs: list of ints or strings that are valid python slices

        Returns:
        -----------
        list
        """

        atoms = []
        remove = []
        # first we extract the atoms from the indices given using
        # ints or slices
        for idx in atom_idxs:
            if isinstance(idx, int):
                atoms.append(tokens[idx])
                remove.append(idx)
            elif isinstance(idx, slice):
                atoms.extend(tokens[idx])
                idx_range = range(0, len(tokens))
                remove += idx_range[idx]
            else:
                raise IOError

        # everything that is left are parameters, which we
        # get by simply deleting the atoms from tokens

        for index in sorted(remove, reverse=True):
            del tokens[index]

        return atoms, tokens


def read_topology(lines, topology, cwdir=None):
    """
    Parses `lines` of itp format and adds the
    molecule as a block to `force_field`.

    Parameters
    ----------
    lines: list
        list of lines of an itp file
    force_field: :class:`vermouth.forcefield.ForceField`
    """
    director = TOPDirector(topology, cwdir)
    return list(director.parse(iter(lines)))<|MERGE_RESOLUTION|>--- conflicted
+++ resolved
@@ -315,14 +315,6 @@
         """
         Parse and store atomtypes section
         """
-<<<<<<< HEAD
-        atom_name = line.split()[0]
-        nb1, nb2 = line.split()[-2:]
-        mass = line.split()[1]
-        self.topology.atom_types[atom_name] = {"nb1": float(nb1),
-                                               "nb2": float(nb2),
-                                               "mass": float(mass)}
-=======
         tokens = line.split()
         atom_name = tokens.pop(0)
         tokens.reverse()
@@ -339,8 +331,7 @@
             raise OSError(msg.format(line))
 
         self.topology.atom_types[atom_name] = atom_type_line
->>>>>>> c1fbc1f5
-
+        
     @SectionLineParser.section_parser('nonbond_params')
     def _nonbond_params(self, line, lineno=0):
         """
