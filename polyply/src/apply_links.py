--- conflicted
+++ resolved
@@ -420,12 +420,7 @@
                     try:
                         self.apply_link_between_residues(meta_molecule, link, link_node_to_resid)
                     except MatchError as error:
-<<<<<<< HEAD
-                        #print(error)
-                        continue
-=======
                         LOGGER.debug(str(error), type='step')
->>>>>>> 817e32c1
 
         for inter_type in self.applied_links:
             for interaction in self.applied_links[inter_type].values():
