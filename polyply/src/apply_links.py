# Copyright 2020 University of Groningen
#
# Licensed under the Apache License, Version 2.0 (the "License");
# you may not use this file except in compliance with the License.
# You may obtain a copy of the License at
#
#    http://www.apache.org/licenses/LICENSE-2.0
#
# Unless required by applicable law or agreed to in writing, software
# distributed under the License is distributed on an "AS IS" BASIS,
# WITHOUT WARRANTIES OR CONDITIONS OF ANY KIND, either express or implied.
# See the License for the specific language governing permissions and
# limitations under the License.
#
from collections import defaultdict
from itertools import combinations
import networkx as nx
from tqdm import tqdm
import vermouth.molecule
from vermouth.log_helpers import StyleAdapter, get_logger
from vermouth.molecule import Interaction, attributes_match
from vermouth.graph_utils import make_residue_graph
from vermouth.processors.do_links import match_order
from .processor import Processor
from .graph_utils import neighborhood

LOGGER = StyleAdapter(get_logger(__name__))

class MatchError(Exception):
    """Raised we find no match between links and molecule"""

def expand_excl(molecule):
    """
    Given a `molecule` add exclusions for nodes that
    have the exclude attribute.

    Parameters:
    -----------
    molecule: :class:`vermouth.molecule`

    Returns:
    --------
    :class:`vermouth.molecule`
    """
    exclude = nx.get_node_attributes(molecule, "exclude")
    nrexcl = molecule.nrexcl
    had_excl=[]
    for node, excl in exclude.items():
        if excl > nrexcl:
            excluded_nodes = neighborhood(molecule, node, max_length=excl, min_length=nrexcl)
            for ndx in excluded_nodes:
                excl = Interaction(atoms=[node, ndx],
                                   parameters=[],
                                   meta={})
                if frozenset([node, ndx]) not in had_excl and node != ndx:
                    had_excl.append(frozenset([node, ndx]))
                    molecule.interactions["exclusions"].append(excl)
    return molecule

def find_atoms(molecule, ignore=[], **attrs):
    """
    Yields all indices of atoms that match `attrs`

    Parameters
    ----------
    molecule: :class:`vermouth.molecule.Molecule`
    **attrs: collections.abc.Mapping
        The attributes and their desired values.

    Yields
    ------
    collections.abc.Hashable
        All atom indices that match the specified `attrs`
    """
    for node_idx in molecule:
        node = molecule.nodes[node_idx]
        if vermouth.molecule.attributes_match(node, attrs, ignore_keys=ignore):
            yield node_idx

def _build_link_interaction_from(molecule, interaction, match):
    """
    Creates a new interaction from a link type interaction
    and a match specification for a molecule. Note that
    it can overwrite equivalent interactions.

    Parameters
    ----------
    molecule: :class:`vermouth.molecule.Molecule`
    interaction: :type:`vermoth.molecule.Interaction`
    match: :type:`dict`
        The mapping between the interaction atom names
        and the molecule atom names.

    Returns
    ------
    `vermouth.molecule.Interaction`
    """
    atoms = tuple(match[idx] for idx in interaction.atoms)
    parameters = [
        param(molecule, match) if callable(param) else param
        for param in interaction.parameters
    ]
    new_interaction = interaction._replace(
        atoms=atoms,
        parameters=parameters
    )
    return new_interaction


def apply_explicit_link(molecule, link):
    """
    Applies interactions from a link regardless of any
    checks. This requires atom keys in the link to be of
    int type. Within polyply the explicit flag can
    be set to these links for the program to know
    to apply them using this method.

    Parameters
    ----------
    molecule: :class:`vermouth.molecule.Molecule`
        A vermouth molecule definintion
    link: :class:`vermouth.molecule.Link`
        A vermouth link definintion
    """
    for inter_type, inter_list in link.interactions.items():
        for interaction in inter_list:
            try:
                interaction.atoms[:] = [int(atom) - 1 for atom in interaction.atoms]
            except ValueError as err:
                msg = """Trying to apply an explicit link but interaction
                      {} but cannot convert the atoms to integers. Note
                      explicit links need to be defined by atom numbers."""
                raise ValueError(msg.format(interaction)) from err
            if set(interaction.atoms).issubset(set(molecule.nodes)):
                molecule.add_or_replace_interaction(inter_type, interaction.atoms,
                                                    interaction.parameters,
                                                    meta=interaction.meta)
                atoms = interaction.atoms
                new_edges = list(zip(atoms[:-1], atoms[1:]))
                molecule.add_edges_from(new_edges)
            else:
                raise IOError("Atoms of link interaction {} are not "
                              "part of the molecule.".format(interaction))

def _check_relative_order(resids, orders):
    """
    This function checks if the relative order of
    list of lists of residues adheres to the order
    specifications of vermouth orders.
    """

    order_match = {}
    for order, resid in zip(orders, resids):
        if order not in order_match:
            order_match[order] = resid
        # Assert all orders correspond to the same resid
        elif order_match[order] != resid:
            return False

    for ((order1, resid1), (order2, resid2)) in combinations(order_match.items(), 2):
        # Assert the differences between resids correspond to what
        # the orders require.
        if not match_order(order1, resid1, order2, resid2):
            return False

    return True

def _assign_link_resids(res_link, match):
    """
    Given a link at residue level (`res_link`) and
    a dict (`match`) specifying to which resids
    the res_link nodes map, create a correspondence
    dict that maps the higher resolution nodes to
    the resids specified in` match`. Each `res_link`
    node by definition can only map to one resid provided
    in `match`. The lower resolution nodes associated
    to a particular res_link node are stored in the 'graph'
    attribute of res_link.
    Note that the nodes in that graph are consecutive
    and uniquely specify to a single node in the graph
    specifying all residues at higher resolution.

    Parameters:
    -----------
    res_link: :class:`nx.Graph`
        must have a 'graph' attribute for each node
        that itself is a graph of the atoms represented
    match: dict
        dict matching a resid to the node_key of res_link

    Returns:
    --------
    :type:dict
        correspondence of high resolution nodes to resid
    """
    link_node_to_resid = {}
    for resid, link_node in match.items():
        for node in res_link.nodes[link_node]['graph']:
            link_node_to_resid[node] = resid
    return link_node_to_resid

def match_link_and_residue_atoms(meta_molecule, link, link_to_resid):
    """
    Given a meta_molecule a link and a correspondence of the link
    nodes and those in the meta_molecule, establish a correspondence
    between the link nodes and those in the higher resolution
    molecule of the meta_molecule. Note that the meta_molecule needs
    to have the "block" attribute describing which atoms a single
    meta_molecule node described.

    Parameters:
    -----------
    meta_molecule: :class:`polyply.src.meta_molecule.MetaMolecule`
    link:          :class:`vermouth.molecule.Link`
    link_to_resid:  :type:dict
        correspondence dict of link nodes to meta_molecule nodes

    Returns:
    --------
    :type:dict
        correspondence dict of link nodes to atoms in the
        the meta_molecule.molecule attribute
    """
    link_to_mol = {}
    for node in link.nodes:
        meta_mol_key = link_to_resid[node]
        block = meta_molecule.nodes[meta_mol_key]["graph"]
        attrs = link.nodes[node]
        attrs.update({'resid': meta_mol_key + 1})
        ignore = ['order', 'charge_group', 'replace']
        matchs = list(find_atoms(block, ignore=ignore, **attrs))

        if len(matchs) == 1:
            link_to_mol[node] = matchs[0]
        elif len(matchs) == 0:
            msg = "Found no matchs for node {} in resiue {}. Cannot apply link."
            raise MatchError(msg.format(node, attrs["resid"]))
        else:
            msg = "Found {} matches for node {} in resiue {}. Cannot apply link."
            raise MatchError(msg.format(len(matchs), node, attrs["resid"]))

    return link_to_mol

def _res_match(node1, node2):
    """
    Helper function which returns true if the resname
    attribute of two nodes matches and false otherwise.
    This function correctly handles choice objects
    for the resname.

    Parameters:
    -----------
    node1:  :type:dict
        attribute dict of node
    node2:  :type:dict
        attribute dict of node

    Returns:
    --------
    bool
    """
    # this is not equivalent to comparing just the resname
    # attributes because resname can be a choice object
    # which at the moment does not compare properly
    ignore = [key for key in node2.keys() if key != "resname"]
    return attributes_match(node1, node2, ignore_keys=ignore)

<<<<<<< HEAD
def _linktype_match(edge_attrs1, edge_attrs2):
    type1 = edge_attrs1.get("linktype", None)
    type2 = edge_attrs2.get("linktype", None)
    return type1 == type2
=======
def _resnames_match(resnames, allowed_resnames):
    """
    Return true if one element in resnames matches
    one element in allowed_resnames.

    Parameters
    ----------
    resnames: `abc.iterable`
    allowed_resnames: `abc.iterable`
    """
    for resname in resnames:
        if resname in allowed_resnames:
           return True
    return False

def _get_link_resnames(link):
    """
    Get the resnames of a `link` directly from the node attributes
    of the link atoms. It is not safe enough to just take the
    link name, because it is often undefined or empty. Note that
    a link name can also be a `vermouth.molecule.Choice` object.
    Parameters
    ----------
    link: :class:`vermouth.molecule.Link`
    Returns
    ----------
    set
      all unique resnames of a molecule
    """
    res_names = list(nx.get_node_attributes(link, "resname").values())
    out_resnames = set()

    for name in res_names:
        if isinstance(name, vermouth.molecule.LinkPredicate) and not isinstance(name.value, str):
            out_resnames.update(name.value)
        else:
            out_resnames.add(name)

    return out_resnames
>>>>>>> cefa4ffe

class ApplyLinks(Processor):
    """
    This processor takes a a class:`polyply.src.MetaMolecule` and
    based on links defined in the `force-field` attribute of the
    MetaMolecule applies them when appropiate.

    Links are defined as connections between two residues at the
    high resolution level whereas the MetaMolecule is the molecule
    at residue level or higher degree of CG. The algorithm proceeds
    by first coarse-graining a link to residue level. Subsequently
    it is checked based on the connectivity of the link at residue
    level and the residue name to which residues in the MetaMolecule
    this link fits. Subsequently, based on the high resolution
    definition the algorithm looks up the atoms in the matching residues
    corresponding to the link. If all atoms are present the link is
    applied otherwise the link is not applied.

    Note that because links can overwrite each other they are first
    stored in the instance variable `applied_links` and only written
    to the MetaMolecule.molecule graph after all links have been
    checked and overwritten if needed. This means the apply_links_between_residues
    method only populates this instance variable, while write to
    molecule applies those links.
    """
    def __init__(self, *args, debug=False, **kwargs):
        self.debug = debug
        super().__init__(*args, **kwargs)
        self.applied_links = defaultdict(dict)

    def apply_link_between_residues(self, meta_molecule, link, link_to_resid):
        """
        Applies a link between specific residues, if and only if
        the link atoms (incl. all attributes) match at most one atom
        in a respective link. It adds the link to the applied_links
        instance variable, from which later the links are added to
        the molecule. Note that replace statements are already update
        the molecule, as they potentially apply to consecutive links.
        Edges are also updated in place.

        Parameters
        ----------
        meta_molecule: :class:`polyply.src.MetaMolecule`
        link: :class:`vermouth.molecule.Link`
            A vermouth link definition
        link_to_resids: :type:dict
            a dict matching link nodes to a resid in meta_molecule
        """
        # handy variable for later referencing
        molecule = meta_molecule.molecule

        # look-up which atoms in the link correspond
        # to which atoms in the molecule this function
        # raises an MatchError if no atoms are found

        link_to_mol = match_link_and_residue_atoms(meta_molecule,
                                                   link,
                                                   link_to_resid)

        # if all atoms have a match the link applies and we first
        # replace any attributes from the link node section
        for node in link.nodes:
            molecule.nodes[link_to_mol[node]].update(link.nodes[node].get('replace', {}))

        # based on the match we build the link interaction
        for inter_type in link.interactions:
            for interaction in link.interactions[inter_type]:
                new_interaction = _build_link_interaction_from(molecule, interaction, link_to_mol)
                # it is not guaranteed that interaction.atoms is a tuple
                # the key is the atoms involved in the interaction and the version type so
                # that multiple versions are kept and not overwritten
                interaction_key = tuple(new_interaction.atoms) +\
                                  tuple([new_interaction.meta.get("version",1)])
                self.applied_links[inter_type][interaction_key] = new_interaction
        # now we already add the edges of this link
        # links can overwrite each other but the edges must be the same
        # this is safer than using the make_edge method because it accounts
        # for edges written in the edges directive
        for edge in link.edges:
            molecule.add_edge(link_to_mol[edge[0]], link_to_mol[edge[1]])

    def run_molecule(self, meta_molecule):
        """
        Given a meta_molecule the function iterates over all edges
        (i.e. pairs of residues) and finds all links that fit based
        on residue-name and order attribute. Subsequently it tries
        to apply these links. If a MatchError is encountered the
        link is not applied. The meta_molecule is updated in place
        but also returned.

        Parameters
        ----------
        molecule: :class:`polyply.src.meta_molecule.MetaMolecule`
             The meta molecule to process.

        Returns
        ---------
        :class:`polyply.src.meta_molecule.MetaMolecule`
        """
        molecule = meta_molecule.molecule
        force_field = meta_molecule.force_field
        resnames = set(nx.get_node_attributes(molecule, "resname").values())

        for link in tqdm(force_field.links):
            link_resnames = _get_link_resnames(link)
            if not _resnames_match(resnames, link_resnames):
                continue
            # we only use the order because each order needs to be
            # matching exactly 1 residue, which means their resname
            # needs to match as well. However, resname can be a
            # choice object which is not hashable so we don't
            # use resname in constructing the res-graph.
            res_link = make_residue_graph(link, attrs=('order',))
            # however when finding the LCIS we do match against the residue
            # name and topology of the link
            GM = nx.isomorphism.GraphMatcher(meta_molecule,
                                             res_link,
                                             node_match=_res_match,
                                             edge_match=_linktype_match)
            raw_matchs = GM.subgraph_isomorphisms_iter()
            for match in raw_matchs:
                resids = match.keys()
                orders = [ res_link.nodes[match[resid]]["order"] for resid in resids]
                if _check_relative_order(resids, orders):
                    link_node_to_resid = _assign_link_resids(res_link, match)
                    try:
                        self.apply_link_between_residues(meta_molecule, link, link_node_to_resid)
                    except MatchError as error:
                        LOGGER.debug(str(error), type='step')

        for inter_type in self.applied_links:
            for interaction in self.applied_links[inter_type].values():
                meta_molecule.molecule.interactions[inter_type].append(interaction)

        for link in force_field.links:
            if link.molecule_meta.get('by_atom_id'):
                apply_explicit_link(molecule, link)

        expand_excl(molecule)
        return meta_molecule<|MERGE_RESOLUTION|>--- conflicted
+++ resolved
@@ -265,12 +265,11 @@
     ignore = [key for key in node2.keys() if key != "resname"]
     return attributes_match(node1, node2, ignore_keys=ignore)
 
-<<<<<<< HEAD
 def _linktype_match(edge_attrs1, edge_attrs2):
     type1 = edge_attrs1.get("linktype", None)
     type2 = edge_attrs2.get("linktype", None)
     return type1 == type2
-=======
+
 def _resnames_match(resnames, allowed_resnames):
     """
     Return true if one element in resnames matches
@@ -310,7 +309,6 @@
             out_resnames.add(name)
 
     return out_resnames
->>>>>>> cefa4ffe
 
 class ApplyLinks(Processor):
     """
