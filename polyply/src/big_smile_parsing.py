--- conflicted
+++ resolved
@@ -359,17 +359,11 @@
         force_field = ForceField("big_smile_ff")
     frag_iter = fragment_iter(fragment_str)
     for resname, mol_graph in frag_iter:
-<<<<<<< HEAD
         if resname not in force_field.blocks:
             mol_block = Block(mol_graph)
             force_field.blocks[resname] = mol_block
     return force_field
-=======
-        mol_block = Block(mol_graph)
-        force_field.blocks[resname] = mol_block
-    return force_field
 
 # ToDos
 # - remove special case hydrogen line 327ff
-# - check rebuild_h and clean up
->>>>>>> 03359560
+# - check rebuild_h and clean up