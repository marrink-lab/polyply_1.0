# Copyright 2020 University of Groningen
#
# Licensed under the Apache License, Version 2.0 (the "License");
# you may not use this file except in compliance with the License.
# You may obtain a copy of the License at
#
#    http://www.apache.org/licenses/LICENSE-2.0
#
# Unless required by applicable law or agreed to in writing, software
# distributed under the License is distributed on an "AS IS" BASIS,
# WITHOUT WARRANTIES OR CONDITIONS OF ANY KIND, either express or implied.
# See the License for the specific language governing permissions and
# limitations under the License.

"""
Provides a class used to describe a gromacs topology and all assciated data.
"""
import os
from pathlib import Path
from collections import defaultdict
from itertools import combinations
import numpy as np
import networkx as nx
from vermouth.system import System
from vermouth.forcefield import ForceField
from vermouth.gmx.gro import read_gro
from vermouth.pdb import read_pdb
from .top_parser import read_topology
from .linalg_functions import center_of_geometry

class MergeError(Exception):
    """ Raised when two objects cannot be merged"""

COORD_PARSERS = {"pdb": read_pdb,
                 "gro": read_gro}

# small wrapper that is neccessiataed
# by the fact that gro and pdb readers
# return a molecule and a list respectively


def _coord_parser(path, extension):
    reader = COORD_PARSERS[extension]
    molecules = reader(path, exclude=())
    if extension == "pdb":
        molecule = molecules[0]
        for new_mol in molecules[1:]:
            molecule.merge_molecule(new_mol)
    else:
        molecule = molecules
    positions = np.array(list(nx.get_node_attributes(molecule, "position").values()))
    return positions


def replace_defined_interaction(interaction, defines):
    """
    Given an `interaction` check if parameters
    are defined in a list of defines and replace
    by the corresponding numeric value.

    Parameters
    -----------
    interaction: :tuple:`vermouth.molecule.Interaction`
    defines:  dict
      dictionary of type [define]:value

    Returns
    --------
    interaction
      interaction with replaced defines
    """
    new_parameters = []
    for parameter in interaction.parameters:
        if parameter in defines:
            values = defines[parameter]
            for new_param in values:
                new_parameters.append(new_param)
        else:
            new_parameters.append(parameter)

    interaction.parameters[:] = new_parameters[:]

    return interaction


def lorentz_berthelot_rule(sig_A, sig_B, eps_A, eps_B):
    """
    Lorentz-Berthelot rules for combining LJ paramters.

    Parameters
    -----------
    sig_A:  float
    sig_B:  float
        input sigma values
    eps_A:  float
    eps_B:  float
        input epsilon values

    Returns
    --------
    float
        sigma
    float
        epsilon
    """
    sig = (sig_A + sig_B)/2.0
    eps = (eps_A * eps_B)**0.5
    return sig, eps


def geometric_rule(C6_A, C6_B, C12_A, C12_B):
    """
    Geometric combination rule for combining
    LJ parameters.

    Parameters:
    -----------
    C6_A:  float
    C6_B:  float
        input C6 values
    C12_A:  float
    C12_B:  float
        input C12 values

    Returns:
    --------
    float
         C6
    float
         C12
    """
    C6 = (C6_A * C6_B)**0.5
    C12 = (C12_A * C12_B)**0.5
    return C6, C12


def _wildcard_dih(atoms, idxs):
    """
    Given atoms and idxs which define a
    pattern return a tuple consisting of
    a entry from atoms if the pattern is
    an int and else the value in idxs.
    """
    atom_key = []
    for idx in idxs:
        if type(idx) is int:
            atom_key.append(atoms[idx])
        else:
            atom_key.append(idx)

    return tuple(atom_key)

def match_dihedral_interaction_types(atoms, interaction_dict):
    """
    Dihedral interaction types within GROMACS can have wildcard
    pattern matching. The wildcard is indicated by an 'X' and
    grompp matches against the atoms and the reverse atoms. For
    example 'X C C C' would apply to an interaction with atoms
    'N C C C' as well as 'C C C N'. Also note that the most
    specific pattern takes precedence.

    Parameters
    ----------
    atoms: abc.iteratable
        list of atom-types
    interaction_dict: dict
        dict of interaction types

    Returns
    --------
    tuple
        a tuple of 4 atom indices, which are the matching key
        to the interaction dict.
    """
    patterns = [(0, 1, 2, 3),
                ('X', 1, 2, 3),
                (0, 'X', 2, 3),
                (0, 1, 'X', 3),
                ('X', 1, 2, 'X'),
                ('X', 'X', 2, 3),
                (0, 'X', 'X', 3),
                ('X', 1, 'X', 3),
                ('X', 'X', 'X', 3)]

    for pattern in patterns:
        key = _wildcard_dih(atoms, pattern)
        if key in interaction_dict:
            return key
        elif key[::-1] in interaction_dict:
            return key[::-1]

    return None


class Topology(System):
    """
    Ties together vermouth molecule definitions, and
    Gromacs or other programs topology information.

    Parameters
    ----------
    force_field: :class:`vermouth.forcefield.ForceField`
        A force field object.
    name: str, optional
        The name of the topology.

    Attributes
    ----------
    molecules: list[:class:`~vermouth.molecule.Molecule`]
        The molecules in the system.
    force_field: a :class:`vermouth.forcefield.ForceField`
    nonbond_params: dict
        A dictionary of all nonbonded parameters
    types: dict
        A dictionary of all typed parameter
    defines: list
        A list of everything that is defined
    defaults: dict
        A dict with default entries of GMX topfile
    atom_types: dict
    """

    def __init__(self, force_field, name=None):
        # self.molecules with super
        # self.foce_field with super
        super().__init__(force_field)
        self.name = name
        # simple dict attributes
        self.defaults = {}
        self.defines = {}
        self.atom_types = {}
        self.nonbond_params = {}
        # list attributes
        self.description = []
        self.persistences = []
        self.molecules = []
        # default dict list
        self.mol_idx_by_name = defaultdict(list)
        # default_dict dict
        self.distance_restraints = defaultdict(dict)
<<<<<<< HEAD
        self.types = defaultdict(dict)

    def merge(self, other_top, check_duplicates=True):
        """
        Merge two topologies updating their attribute dictionaries.
        If `check_duplicates` is True attribute value combinations
        that already exist will be overwritten by those in
        the to be merged topology. An error will raise otherwise if
        there are any conflicting duplicate entries.

        Note distance restraints are not checked for possible
        conflicting definitions.

        Parameters
        ----------
        other_top: :class:`polyply.src.topology.Topology`
            the topology to be merged

        check_duplicates: bool
            check for conflicting attribute value pairs

        """
        for attribute in ["defaults", "defines", "atom_types", "nonbond_params"]:
            self_dict = getattr(self, attribute)
            if check_duplicates:
                for key, value in getattr(other_top, attribute).items():
                    if key in self_dict and self_dict[key] != value:
                        msg = f"Conflicting entry in {attribute} with key {key}"
                        raise MergeError(msg)
            getattr(self, attribute).update(getattr(other_top, attribute))

        self.description += other_top.description
        self.persistences += other_top.persistences

        for atoms, dist_restr in other_top.distance_restraints:
            self.distance_restraints[atoms].append(dist_restr)

        for molecule in other_top.molecules:
            self.append_molecules(molecule, molecule.mol_name)

        for inter_type in other_top.types:
            for atoms, type_params in other_top.types[inter_type].items():
                if atoms in self.types[inter_type] and self.types[inter_type][atoms] != type_params:
                    typestring = inter_type[:-1]
                    msg = f"Conflicting entry in {typestring}types for atoms {atoms}"
                    raise MergeError(msg)
                self.types[inter_type][atoms] = type_params

    def append_molecules(self, new_molecule, molname):
        """
        Add a new molecule to molecule list and update
        the mol_idx_by_name dictionary.
        """
        mol_idx = len(self.molecules)
        self.molecules.append(new_molecule)
        self.mol_idx_by_name[molname].append(mol_idx)
=======
        self.volumes = {}
>>>>>>> 8117822b

    def preprocess(self):
        """
        Apply all defaults, generate pairs, convert non-bonded
        units. It performs most of the conversion which otherwise
        is done by grompp.
        """
        self.gen_pairs()
        # we need to replace defines before doing bonded interactions
        self.replace_defines()
        self.gen_bonded_interactions()
        # only convert if we not already have sig-eps form
        if self.defaults['comb-rule'] == 1:
            self.convert_nonbond_to_sig_eps()

    def replace_defines(self):
        """
        Replace all interaction paramers with defined parameters.
        """
        # Note that a topology cannot define and generate links so
        # they don't need to be replaced or handled elsewhere
        for block in self.force_field.blocks.values():
            for interactions in block.interactions.values():
                for interaction in interactions:
                    new_interaction = replace_defined_interaction(interaction, self.defines)

    def gen_pairs(self):
        """
        If pairs default is set to yes the non-bond params are
        generated for all pairs according to the combination
        rules. Regardless of if pairs is set or not the self
        interactions from atomtypes are added to `self.nonbond_params`.
        Note that nonbond_params takes precedence over atomtypes and
        generated pairs.
        """
        comb_funcs = {1.0: lorentz_berthelot_rule,
                      2.0: geometric_rule,
                      3.0: lorentz_berthelot_rule}

        comb_rule = comb_funcs[self.defaults["comb-rule"]]

        if self.defaults["gen-pairs"] == "yes":
            for atom_type_A, atom_type_B in combinations(self.atom_types, r=2):
                if frozenset([atom_type_A, atom_type_B]) not in self.nonbond_params:
                    nb1_A = self.atom_types[atom_type_A]["nb1"]
                    nb2_A = self.atom_types[atom_type_A]["nb2"]
                    nb1_B = self.atom_types[atom_type_B]["nb1"]
                    nb2_B = self.atom_types[atom_type_B]["nb2"]
                    nb1, nb2 = comb_rule(nb1_A, nb1_B, nb2_A, nb2_B)
                    self.nonbond_params.update({frozenset([atom_type_A, atom_type_B]):
                                                {"nb1": nb1, "nb2": nb2}})

        for atom_type in self.atom_types:
            if frozenset([atom_type, atom_type]) not in self.nonbond_params:
                nb1 = self.atom_types[atom_type]["nb1"]
                nb2 = self.atom_types[atom_type]["nb2"]
                self.nonbond_params.update({frozenset([atom_type, atom_type]):
                                            {"nb1": nb1, "nb2": nb2}})

    def gen_bonded_interactions(self):
        """
        Check for each interaction if there is
        no parameter for an interaction if that
        parameter is defined in the bonded directive
        of the topology.
        """
        for block in self.force_field.blocks.values():
            for inter_type, interactions in block.interactions.items():
                if inter_type in ["pairs", "exclusions", "virtual_sitesn",
                                  "virtual_sites2", "virtual_sites3", "virtual_sites4"]:
                    continue
                for interaction in interactions:
                    if len(interaction.parameters) == 1:

                        # Some force-fields - in GMX library only OPLS - use bond-type
                        # definitions. Each atomtype matches one bond-type, which
                        # in turn matches an expression in the bondedtypes section
                        if "_FF_OPLS" in self.defines or "_FF_OPLS_AA" in self.defines:
                            atoms = tuple(self.atom_types[block.nodes[node]["atype"]]["bond_type"]
                                          for node in interaction.atoms)
                        # Other force-fields like charmm and amber use the atomtype directly for
                        # matching the bondded types
                        else:
                            atoms = tuple(block.nodes[node]["atype"] for node in interaction.atoms)

                        if atoms in self.types[inter_type]:
                            new_params, meta = self.types[inter_type][atoms]
                        elif atoms[::-1] in self.types[inter_type]:
                            new_params, meta = self.types[inter_type][atoms[::-1]]
                        elif inter_type in "dihedrals":
                            match = match_dihedral_interaction_types(atoms, self.types[inter_type])
                            if match:
                                new_params, meta = self.types[inter_type][match]
                            else:
                                msg = ("In section dihedrals interaction of atoms {} has no "
                                       "corresponding bonded type.")
                                atoms = " ".join(list(map(lambda x: str(x), interaction.atoms)))
                                raise OSError(msg.format(atoms))

                        else:
                            msg = ("In section {} interaction of atoms {} has no corresponding "
                                   "bonded type.")
                            atoms = " ".join(list(map(lambda x: str(x), interaction.atoms)))
                            raise OSError(msg.format(inter_type, atoms))

                        interaction.parameters[:] = new_params[:]
                        if meta:
                            interaction.meta.update(meta)

    def convert_nonbond_to_sig_eps(self):
        """
        Convert all nonbond_params to sigma epsilon form of the
        LJ potential. Note that this assumes the parameters
        are in A, B form.
        """
        for atom_pair in self.nonbond_params:
            nb1 = self.nonbond_params[atom_pair]["nb1"]
            nb2 = self.nonbond_params[atom_pair]["nb2"]

            if nb2 != 0:
                sig = (nb2/nb1)**(1.0/6.0)
            else:
                sig = 0

            if nb1 != 0:
                eps = nb1**2.0/(4*nb2)
            else:
                eps = 0

            self.nonbond_params.update({atom_pair: {"nb1": sig, "nb2": eps}})

    def add_positions_from_file(self, path, skip_res=[], resolution='mol'):
        """
        Add positions to molecules in topology from coordinate file.
        Depending on the resolution set they are either added to the
        meta_molecule or the molecules. With `skip_res` residues can
        be skipped by name.

        Note that molecule coordinates will also set the meta_molecule
        coordinates. Coordinates for a single residue must be complete.

        Currently .gro and .pdb file parsers are supported for the
        coordinate reading. See `_coord_parsers` for more information.

        Parameters
        ----------
        path: :class:`pathlib.Path`
            path to coordinate file
        skip_res: list[str]
            list of resnames to skip
        resolution: str
            choice of meta_mol or mol
        """
        path = Path(path)
        extension = path.suffix.casefold()[1:]
        positions = _coord_parser(path, extension)
        max_coords = len(positions)
        total = 0
        for meta_mol in self.molecules:
            for meta_node in meta_mol.nodes:
                resname = meta_mol.nodes[meta_node]["resname"]
                mol_nodes = meta_mol.nodes[meta_node]['graph'].nodes
                # skip residue if resname is to be skipped or
                # if the no more coordinates are available
                # in that case we want to build the node and
                # backmap it
                if resname in skip_res or total >= max_coords:
                    meta_mol.nodes[meta_node]["build"] = True
                    meta_mol.nodes[meta_node]["backmap"] = True
                # here we only add meta_molecule coordiantes
                # in that case we only want to backmap
                elif resolution == 'meta_mol':
                    meta_mol.nodes[meta_node]["position"] = positions[total]
                    meta_mol.nodes[meta_node]["backmap"] = True
                    meta_mol.nodes[meta_node]["build"] = False
                    total += 1
                # here we set molecule coordinates in that case we neither
                # want to backmap nor build these nodes
                else:
                    start = total
                    for mol_node in mol_nodes:
                        # of the coordinates for a single residue are incomplete
                        # we raise an error because otherwise we would set them
                        # based on a non-complete residue
                        try:
                            meta_mol.molecule.nodes[mol_node]["position"] = positions[total]
                        except IndexError:
                            resid = meta_mol.nodes[meta_node]['resid']
                            mol_name = meta_mol.mol_name
                            msg = (f"Trying to add position to {resname}{resid} of "
                                    "molecule {mol_name}, but missing coordinates. "
                                    "Coordinates of residues must be complete or "
                                    "build from scratch. Partial reconstruction is "
                                    "not supported.")
                            raise IOError(msg) from IndexError
                        total += 1

                    meta_mol.nodes[meta_node]["position"] = center_of_geometry(positions[start:total])
                    meta_mol.nodes[meta_node]["build"] = False
                    meta_mol.nodes[meta_node]["backmap"] = False

    def convert_to_vermouth_system(self):
        """
        Create a vermouth system by setting the force-field
        attribute and the molecule list appending the molecule
        part of the meta-molecules.
        """
        system = System()
        system.molecules = []
        system.force_field = self.force_field

        for meta_mol in self.molecules:
            system.molecules.append(meta_mol.molecule)

        return system

    @classmethod
    def from_gmx_topfile(cls, path, name):
        """
        Read a gromacs topology file and return an topology object.

        Parameters
        ----------
        path:  str
           The name of the topology file
        name:  str
           The name of the system
        """
        with open(path, 'r') as _file:
            lines = _file.readlines()

        cwdir = os.path.dirname(path)
        force_field = ForceField(name)
        topology = cls(force_field=force_field, name=name)
        read_topology(lines=lines, topology=topology, cwdir=cwdir)
        return topology<|MERGE_RESOLUTION|>--- conflicted
+++ resolved
@@ -230,6 +230,7 @@
         self.defines = {}
         self.atom_types = {}
         self.nonbond_params = {}
+        self.volumes = {}
         # list attributes
         self.description = []
         self.persistences = []
@@ -238,7 +239,6 @@
         self.mol_idx_by_name = defaultdict(list)
         # default_dict dict
         self.distance_restraints = defaultdict(dict)
-<<<<<<< HEAD
         self.types = defaultdict(dict)
 
     def merge(self, other_top, check_duplicates=True):
@@ -261,7 +261,7 @@
             check for conflicting attribute value pairs
 
         """
-        for attribute in ["defaults", "defines", "atom_types", "nonbond_params"]:
+        for attribute in ["defaults", "defines", "atom_types", "nonbond_params", "volumes"]:
             self_dict = getattr(self, attribute)
             if check_duplicates:
                 for key, value in getattr(other_top, attribute).items():
@@ -295,9 +295,6 @@
         mol_idx = len(self.molecules)
         self.molecules.append(new_molecule)
         self.mol_idx_by_name[molname].append(mol_idx)
-=======
-        self.volumes = {}
->>>>>>> 8117822b
 
     def preprocess(self):
         """
