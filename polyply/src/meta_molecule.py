# Copyright 2020 University of Groningen
#
# Licensed under the Apache License, Version 2.0 (the "License");
# you may not use this file except in compliance with the License.
# You may obtain a copy of the License at
#
#    http://www.apache.org/licenses/LICENSE-2.0
#
# Unless required by applicable law or agreed to in writing, software
# distributed under the License is distributed on an "AS IS" BASIS,
# WITHOUT WARRANTIES OR CONDITIONS OF ANY KIND, either express or implied.
# See the License for the specific language governing permissions and
# limitations under the License.
from collections import (namedtuple, OrderedDict)
import networkx as nx
from vermouth.graph_utils import make_residue_graph
from vermouth.log_helpers import StyleAdapter, get_logger
from .polyply_parser import read_polyply
from .graph_utils import find_nodes_with_attributes
from .simple_seq_parsers import parse_txt, parse_csv, parse_ig, parse_fasta, parse_json

Monomer = namedtuple('Monomer', 'resname, n_blocks')
LOGGER = StyleAdapter(get_logger(__name__))

def _make_edges(force_field):
    for block in force_field.blocks.values():
        inter_types = list(block.interactions.keys())
        for inter_type in inter_types:
            if inter_type in ["bonds", "constraints" "angles"]:
                block.make_edges_from_interaction_type(type_=inter_type)

    for link in force_field.links:
        inter_types = list(link.interactions.keys())
        for inter_type in inter_types:
            if inter_type in ["bonds", "constraints", "angles"]:
                link.make_edges_from_interaction_type(type_=inter_type)

def _interpret_residue_mapping(graph, resname, new_residues):
    """
    Find all nodes corresponding to resname in graph
    and generate a corrspondance dict of these nodes
    to new resnames as defined by new_residues string
    which has the format <resname-atom1,atom2 ...>.

    Parameters:
    -----------
    graph: networkx.graph
    resname: str
    new_residues:  list[str]

    Returns:
    --------
    dict
        mapping of nodes to new residue name
    """
    atom_name_to_resname = {}
    had_atoms = []

    for new_res in new_residues:
        new_name, atoms = new_res.split("-")
        names = atoms.split(",")

        for name in names:
            if name in had_atoms:
                msg = ("You are trying to split residue {} into {} residues. "
                       "However, atom {} is mentioned more than once. This is not "
                       "allowed. ")
                raise IOError(msg.format(resname, len(new_residues), name))
            nodes = find_nodes_with_attributes(graph, resname=resname, atomname=name)
            had_atoms.append(name)

            for node in nodes:
                atom_name_to_resname[node] = new_name
    return atom_name_to_resname

def _find_starting_node(meta_molecule):
    """
    Find the first node that has coordinates if there is
    otherwise return first node in list of nodes.
    """
    for node in meta_molecule.nodes:
        if "build" not in meta_molecule.nodes[node]:
            return node
    return next(iter(meta_molecule.nodes()))

class MetaMolecule(nx.Graph):
    """
    Graph that describes molecules at the residue level.
    """

    node_dict_factory = OrderedDict
    parsers = {"csv": parse_csv,
               "txt": parse_txt,
               "fasta": parse_fasta,
               "ig": parse_ig,
               "json": parse_json,}

    def __init__(self, *args, **kwargs):
        self.force_field = kwargs.pop('force_field', None)
        self.mol_name = kwargs.pop('mol_name', None)
        super().__init__(*args, **kwargs)
        self.molecule = None
        nx.set_node_attributes(self, True, "build")
        self.__search_tree = None
        self.root = None
        self.dfs = False

        # add resids to polyply meta-molecule nodes if they are not
        # present. All algorithms rely on proper resids
        for node in self.nodes:
            if "resid" not in self.nodes[node]:
                LOGGER.warning("Node {} has no resid. Setting resid to {} + 1.", node, node)

                try:
                    self.nodes[node]["resid"] = node + 1
                except TypeError:
                    msg = "Couldn't add 1 to node. Either provide resids or use integers as node keys."
                    raise IOError(msg)


    def add_monomer(self, current, resname, connections):
        """
        This method adds a single node and an unlimeted number
        of edges to an instance of :class::`MetaMolecule`. Note
        that matches may only refer to already existing nodes.
        But connections can be an empty list.
        """
        resids = nx.get_node_attributes(self, "resid")

        if resids:
           resid = max(resids.values()) + 1
        else:
           resid = 1

        self.add_node(current, resname=resname, resid=resid, build=True)
        for edge in connections:
            if self.has_node(edge[0]) and self.has_node(edge[1]):
                self.add_edge(edge[0], edge[1])
            else:
                msg = ("Edge {} referes to nodes that currently do"
                       "not exist. Cannot add edge to unkown nodes.")
                raise IOError(msg.format(edge))

    def get_edge_resname(self, edge):
        return [self.nodes[edge[0]]["resname"], self.nodes[edge[1]]["resname"]]

    def relabel_and_redo_res_graph(self, mapping):
        """
        Relable the nodes of `self.molecule` using `mapping`
        and regenerate the meta_molecule (i.e. residue graph).

        Parameters:
        -----------
        mapping: dict
            mapping of node-key to new residue name
        """
        # find the maximum resiude id
        max_resid = max(nx.get_node_attributes(self.molecule, "resid").values())
        # resname the residues and increase with pseudo-resid
        for node, resname in mapping.items():
            self.molecule.nodes[node]["resname"] = resname
            old_resid = self.molecule.nodes[node]["resid"]
            self.molecule.nodes[node]["resid"] = old_resid + max_resid
            self.molecule.nodes[node]["build"] = True

        # make a new residue graph and overwrite the old one
        new_meta_graph = make_residue_graph(self.molecule, attrs=('resid', 'resname'))

        # we need to do some bookkeeping for the resids
        for idx, node in enumerate(new_meta_graph.nodes):
            new_meta_graph.nodes[node]["resid"] = idx
            for atom in new_meta_graph.nodes[node]["graph"]:
                self.molecule.nodes[atom]["resid"] = idx

        self.clear()
        self.add_nodes_from(new_meta_graph.nodes(data=True))
        self.add_edges_from(new_meta_graph.edges)

    def split_residue(self, split_strings):
        """
        Split all residues defind by the in `split_strings`, which is a list
        of strings with format <resname>:<new_resname>-<atom1>,<atom2><etc>
        into new residues and also update the underlying molecule with these
        new residues.

        Parameters:
        -----------
        split_strings:  list[str]
             list of split strings

        Returns:
        dict
            mapping of the nodes to the new resnames
        """
        mapping = {}
        for split_string in split_strings:
            # split resname and new resiude definitions
            resname, *new_residues = split_string.split(":")
            # find out which atoms map to which new residues
            mapping.update(_interpret_residue_mapping(self.molecule, resname, new_residues))
        # relabel graph and redo residue graph
        self.relabel_and_redo_res_graph(mapping)
        return mapping

    @property
    def search_tree(self):

        if self.__search_tree is None:
            if self.root is None:
                self.root =_find_starting_node(self)
            if self.dfs:
                self.__search_tree = nx.bfs_tree(self, source=self.root)
            else:
                self.__search_tree = nx.dfs_tree(self, source=self.root)

        return self.__search_tree

    @staticmethod
    def _block_graph_to_res_graph(block):
        """
        Generate a residue graph from the nodes of `block`.

        Parameters
        -----------
        block: `:class:vermouth.molecule.Block`

        Returns
        -------
        :class:`nx.Graph`
        """
        res_graph = make_residue_graph(block, attrs=('resid', 'resname'))
        return res_graph

    @classmethod
    def from_monomer_seq_linear(cls, force_field, monomers, mol_name):
        """
        Constructs a MetaMolecule from a list of monomers representing
        a linear molecule.

        Parameters
        ----------
        force_field: :class:`vermouth.forcefield.ForceField`
            the force-field that must contain the block
        monomers: list[:class:`polyply.meta_molecule.Monomer`]
            a list of Monomer tuples
        mol_name: str
            name of the molecule

        Returns
        -------
        :class:`polyply.MetaMolecule`
        """

        meta_mol_graph = cls(force_field=force_field, mol_name=mol_name)
        res_count = 0

        for monomer in monomers:
            trans = 0
            while trans < monomer.n_blocks:

                if res_count != 0:
                    connect = [(res_count-1, res_count)]
                else:
                    connect = []
                trans += 1

                meta_mol_graph.add_monomer(res_count, monomer.resname, connect)
                res_count += 1
        return meta_mol_graph

    @classmethod
    def from_sequence_file(cls, force_field, file_path, mol_name):
        """
        Generate a meta_molecule from known sequence file parsers.
        For an up-to-date list of file-parsers see the
        MetaMolecule.parsers class variable.a

        Parameters
        ----------
        force_field: :class:`vermouth.forcefield.ForceField`
        file_path: :class:`pathlib.Path`
            the path to the file
        mol_name: str
            name of the meta-molecule

        Returns
        -------
        :class:`polyply.MetaMolecule`

        Raises
        ------
        IOError
            if the file format is unkown.
        """
        extension = file_path.suffix.casefold()[1:]
        if extension in cls.parsers:
            graph = cls.parsers[extension](file_path)
        else:
            msg = f"File format {extension} is unkown."
            raise IOError(msg)

        meta_mol = cls(graph, force_field=force_field, mol_name=mol_name)
        return meta_mol

    @classmethod
    def from_itp(cls, force_field, itp_file, mol_name):
        """
<<<<<<< HEAD
        Constructs a :class::`MetaMolecule` from an itp file.
        This will automatically set the MetaMolecule.molecule
        attribute.
=======
        Constructs a MetaMolecule from an itp-file.
>>>>>>> 5318d270

        Parameters
        ----------
        force_field: :class:`vermouth.forcefield.ForceField`
<<<<<<< HEAD
        itp_file: str or :class:`pathlib.Path`
            the path to the file
        mol_name: str
            name of the meta-molecule

        Returns
        -------
        :class:`polyply.MetaMolecule`


=======
            the force-field that must contain the block
        itp_file: str
            the name of the itp file
        mol_name: str
            name of the block matching a key in ForceField.blocks

        Returns
        -------
        :class:`polyply.src.meta_molecule.MetaMolecule`
>>>>>>> 5318d270
        """
        with open(itp_file) as file_:
            lines = file_.readlines()
            read_polyply(lines, force_field)

        graph = MetaMolecule._block_graph_to_res_graph(force_field.blocks[mol_name])
        meta_mol = cls(graph, force_field=force_field, mol_name=mol_name)
        meta_mol.molecule = force_field.blocks[mol_name].to_molecule()
        return meta_mol

    #TODO Add from_molecule method
    @classmethod
    def from_block(cls, force_field, mol_name):
        """
<<<<<<< HEAD
        Constructs a :class::`MetaMolecule` from an vermouth.molecule.
        The force-field must contain the block with mol_name from
        which to create the MetaMolecule. This function automatically
        sets the MetaMolecule.molecule attribute.
=======
        Constructs a MetaMolecule from a vermouth.molecule.Block.
>>>>>>> 5318d270

        Parameters
        ----------
        force_field: :class:`vermouth.forcefield.ForceField`
<<<<<<< HEAD
        mol_name: str
            name of the meta-molecule

        Returns
        -------
        :class:`polyply.MetaMolecule`
=======
            the force-field that must contain the block
        mol_name: str
            name of the block matching a key in ForceField.blocks

        Returns
        -------
        :class:`polyply.src.meta_molecule.MetaMolecule`
>>>>>>> 5318d270
        """
        _make_edges(force_field)
        block = force_field.blocks[mol_name]
        graph = MetaMolecule._block_graph_to_res_graph(block)
        meta_mol = cls(graph, force_field=force_field, mol_name=mol_name)
        meta_mol.molecule = force_field.blocks[mol_name].to_molecule()
        return meta_mol<|MERGE_RESOLUTION|>--- conflicted
+++ resolved
@@ -305,18 +305,13 @@
     @classmethod
     def from_itp(cls, force_field, itp_file, mol_name):
         """
-<<<<<<< HEAD
         Constructs a :class::`MetaMolecule` from an itp file.
         This will automatically set the MetaMolecule.molecule
         attribute.
-=======
-        Constructs a MetaMolecule from an itp-file.
->>>>>>> 5318d270
 
         Parameters
         ----------
         force_field: :class:`vermouth.forcefield.ForceField`
-<<<<<<< HEAD
         itp_file: str or :class:`pathlib.Path`
             the path to the file
         mol_name: str
@@ -325,19 +320,6 @@
         Returns
         -------
         :class:`polyply.MetaMolecule`
-
-
-=======
-            the force-field that must contain the block
-        itp_file: str
-            the name of the itp file
-        mol_name: str
-            name of the block matching a key in ForceField.blocks
-
-        Returns
-        -------
-        :class:`polyply.src.meta_molecule.MetaMolecule`
->>>>>>> 5318d270
         """
         with open(itp_file) as file_:
             lines = file_.readlines()
@@ -352,34 +334,21 @@
     @classmethod
     def from_block(cls, force_field, mol_name):
         """
-<<<<<<< HEAD
         Constructs a :class::`MetaMolecule` from an vermouth.molecule.
         The force-field must contain the block with mol_name from
         which to create the MetaMolecule. This function automatically
         sets the MetaMolecule.molecule attribute.
-=======
-        Constructs a MetaMolecule from a vermouth.molecule.Block.
->>>>>>> 5318d270
 
         Parameters
         ----------
         force_field: :class:`vermouth.forcefield.ForceField`
-<<<<<<< HEAD
-        mol_name: str
-            name of the meta-molecule
-
-        Returns
-        -------
-        :class:`polyply.MetaMolecule`
-=======
             the force-field that must contain the block
         mol_name: str
             name of the block matching a key in ForceField.blocks
 
         Returns
         -------
-        :class:`polyply.src.meta_molecule.MetaMolecule`
->>>>>>> 5318d270
+        :class:`polyply.MetaMolecule`
         """
         _make_edges(force_field)
         block = force_field.blocks[mol_name]
