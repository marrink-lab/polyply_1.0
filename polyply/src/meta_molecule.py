--- conflicted
+++ resolved
@@ -3,12 +3,7 @@
 import networkx as nx
 from networkx.readwrite import json_graph
 from vermouth.graph_utils import make_residue_graph
-<<<<<<< HEAD
-from polyply.src.parsers import read_polyply
 from .polyply_parser import read_polyply
-=======
-from polyply.src.polyply_parser import read_polyply
->>>>>>> 80892191
 
 Monomer = namedtuple('Monomer', 'resname, n_blocks')
 
