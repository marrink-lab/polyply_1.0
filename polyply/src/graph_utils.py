--- conflicted
+++ resolved
@@ -42,7 +42,6 @@
     neighbours = [ node for node, path in paths.items() if min_length <= len(path)]
     return neighbours
 
-<<<<<<< HEAD
 def find_nodes_with_attributes(graph, **attrs):
     """
     Yields all nodes in graph, which have all
@@ -64,7 +63,7 @@
                 break
         else:
             yield node
-=======
+
 def is_branched(graph):
     """
     Check if any node has a degree larger than 2
@@ -82,5 +81,4 @@
     for node, deg in graph.degree:
         if deg > 2:
            return True
-    return False
->>>>>>> 0d2d8340
+    return False