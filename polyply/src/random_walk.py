--- conflicted
+++ resolved
@@ -46,83 +46,8 @@
     new_coord = coord + vectors[index] * step_length
     return new_coord, index
 
-<<<<<<< HEAD
 def not_exceeds_max_dimensions(point, maxdim):
     return np.all(point < maxdim) and np.all(point > np.array([0., 0., 0.]))
-=======
-
-def _is_overlap(meta_molecule, point, tol, current_node, fudge=1):
-    """
-    Given a `meta_molecule` and a `point`, check if any of
-    the positions of in meta_molecule are closer to the
-    point than the tolerance `tol` multiplied by a `fudge`
-    factor.
-
-    Parameters
-    ----------
-    meta_molecule:  :class:`polyply.src.meta_molecule.MetaMolecule`
-    point: np.ndarray(3)
-    tol: float
-    fudge: float
-
-    Returns
-    -------
-    bool
-    """
-    neighbours = nx.neighbors(meta_molecule, current_node)
-    for node in meta_molecule:
-        try:
-            coord = meta_molecule.nodes[node]["position"]
-        except KeyError:
-            continue
-
-        if np.linalg.norm(coord - point) < tol * fudge:
-            if node in neighbours:
-                continue
-            else:
-                return True
-
-    return False
-
-def update_positions(vector_bundle, meta_molecule, current_node, prev_node):
-    """
-    Take an array of unit vectors `vector_bundle` and generate the coordinates
-    for `current_node` by adding a random vector to the position of the previous
-    node `prev_node`. The length of that vector is defined as 2 times the vdw-radius
-    of the two nodes. The position is updated in place.
-
-    Parameters
-    ----------
-    vector_bunde: np.ndarray(m,3)
-    meta_molecule: :class:polyply.src.meta_molecule.MetaMolecule
-    current_node: node_key[int, str]
-    prev_node: node_key[int, str]
-    """
-    if "position" in meta_molecule.nodes[current_node]:
-        return
-
-    current_vectors = vector_bundle.copy()
-    last_point = meta_molecule.nodes[prev_node]["position"]
-
-    prev_resname = meta_molecule.nodes[prev_node]["resname"]
-    current_resname = meta_molecule.nodes[current_node]["resname"]
-
-    current_vdwr = meta_molecule.volumes[current_resname]
-    prev_vdwr = meta_molecule.volumes[prev_resname]
-    vdw_radius, _ = lorentz_berthelot_rule(current_vdwr, prev_vdwr, 1, 1)
-
-    # we give 10 percent more than the vdw radius so we don't generate a
-    # self ovelap
-    step_length = vdw_radius * 0.83
-    while True:
-        new_point, index = _take_step(vector_bundle, step_length, last_point)
-        if not _is_overlap(meta_molecule, new_point, vdw_radius, current_node):
-            meta_molecule.nodes[current_node]["position"] = new_point
-            break
-        else:
-            vector_bundle = np.delete(vector_bundle, index, axis=0)
->>>>>>> 0a2ed9b8
-
 
 class RandomWalk(Processor):
     """
@@ -206,7 +131,6 @@
         meta_molecule:  :class:`polyply.src.meta_molecule.MetaMolecule`
         """
         first_node = list(meta_molecule.nodes)[0]
-<<<<<<< HEAD
         if "position" not in meta_molecule.nodes[first_node]:
             if not self._is_overlap(self.start, first_node):
                 self.nonbond_matrix.update_positions(self.start, self.mol_idx, first_node)
@@ -226,17 +150,6 @@
             self.success = status
             if not self.success:
                 return
-=======
-
-        if not "position" in meta_molecule.nodes[first_node]:
-            meta_molecule.nodes[first_node]["position"] = np.array([0, 0, 0])
-
-        vector_bundle = norm_sphere(5000)
-
-        for prev_node, current_node in nx.dfs_edges(meta_molecule, source=0):
-            update_positions(vector_bundle, meta_molecule,
-                             current_node, prev_node)
->>>>>>> 0a2ed9b8
 
     def run_molecule(self, meta_molecule):
         """
