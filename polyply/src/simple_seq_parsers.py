# Copyright 2022 University of Groningen
#
# Licensed under the Apache License, Version 2.0 (the "License");
# you may not use this file except in compliance with the License.
# You may obtain a copy of the License at
#
#    http://www.apache.org/licenses/LICENSE-2.0
#
# Unless required by applicable law or agreed to in writing, software
# distributed under the License is distributed on an "AS IS" BASIS,
# WITHOUT WARRANTIES OR CONDITIONS OF ANY KIND, either express or implied.
# See the License for the specific language governing permissions and
# limitations under the License.
from collections import (namedtuple, OrderedDict)
from functools import partial
import json
import networkx as nx
from networkx.readwrite import json_graph
from vermouth.parser_utils import split_comments
from vermouth.log_helpers import StyleAdapter, get_logger

Monomer = namedtuple('Monomer', 'resname, n_blocks')

LOGGER = StyleAdapter(get_logger(__name__))

ONE_LETTER_DNA = {"A": "DA",
                  "C": "DC",
                  "G": "DG",
                  "T": "DT"}

ONE_LETTER_RNA = {"A": "RA",
                  "C": "RC",
                  "G": "RG",
                  "U": "RU"}

ONE_LETTER_AA = {"G": "GLY",
                 "A": "ALA",
                 "V": "VAL",
                 "C": "CYS",
                 "P": "PRO",
                 "L": "LEU",
                 "I": "ILE",
                 "M": "MET",
                 "W": "TRP",
                 "F": "PHE",
                 "S": "SER",
                 "T": "THR",
                 "Y": "TYR",
                 "N": "ASN",
                 "Q": "GLN",
                 "K": "LYS",
                 "R": "ARG",
                 "H": "HIS",
                 "D": "ASP",
                 "E": "GLU",
                 "O": "HYP"
                 }

class FileFormatError(Exception):
    """Raised when a parser fails due to invalid file format."""

def _monomers_to_linear_nx_graph(monomers):
    """
    Take a list of monomers and generate a linear
    graph from them setting both the resid and
    resname attribute.
    """
    seq_graph = nx.Graph()
    mon_range = range(0, len(monomers))
    seq_graph.add_edges_from(zip(mon_range[:-1], mon_range[1:]))
    nx.set_node_attributes(seq_graph, dict(zip(seq_graph.nodes, monomers)), "resname")
    nx.set_node_attributes(seq_graph, {node: node+1 for node in seq_graph.nodes}, "resid")
    return seq_graph

def _parse_plain_delimited(filepath, delimiter=" "):
    """
    Parse a plain delimited text file. The delimiter can
    be any special character. Note the current function
    has only been tested for space delimeted txt files
    so far. Use other delimiters at own risk or make
    sure the parsing behaviour is as expected.

    Parameters
    ----------
    filepath: str or path
    delimeter: str
        any string character that delimits the file

    Returns
    --------
    :class:`nx.Graph`
        A plain graph of the molecular sequence with
        node attributes resname and resid
    """
    with open(filepath) as file_:
        lines = file_.readlines()

    monomers = []
    for line in lines:
        for resname in line.strip().split(delimiter):
            monomers.append(resname.strip())
    seq_graph =  _monomers_to_linear_nx_graph(monomers)
    return seq_graph

parse_txt = _parse_plain_delimited

def _parse_plain(lines, DNA=False, RNA=False, AA=False):
    """
    Parse a plain one letter sequence block either for DNA, RNA,
    or amino-acids. Lines can be a list of strings or a string.
    This function also sets the appropiate defaults for the termini
    of DNA and RNA.

    For the format see here:

    https://www.animalgenome.org/bioinfo/resources/manuals/seqformats#plain

    Parameters
    ----------
    lines: `abc.iteratable`
        list of strings matching one letter code DNA, RNA, or AAs
    DNA: bool
        if the sequence matches DNA
    RNA: bool
        if the sequence matches RNA
    AA: bool
        if the sequence matches AA

    Returns
    -------
    `:class:nx.Graph`
        A plain graph of the molecular sequence with
        node attributes resname and resid

    Raises
    ------
    IOError
        If the one letter residue codes don't match any
        kown nucleobase
    """
    monomers = []
    for line in lines:
        for token in line.strip():
            if token in ONE_LETTER_DNA and DNA:
                resname = ONE_LETTER_DNA[token]
            elif token in ONE_LETTER_RNA and RNA:
                resname = ONE_LETTER_RNA[token]
            elif token in ONE_LETTER_AA and AA:
                resname = ONE_LETTER_AA[token]
            else:
                msg = f"Cannot find one letter residue match for {token}"
                raise IOError(msg)

            monomers.append(resname)

    # make sure to set the defaults for the DNA and RNA terminals
    if RNA or DNA:
        monomers[0] = monomers[0] + "5"
        monomers[-1] = monomers[-1] + "3"

    seq_graph =  _monomers_to_linear_nx_graph(monomers)
    return seq_graph

def _identify_residues(comments):
    """
    From a comment found in the ig or fasta file, identify if
    the sequence is RNA, DNA, or AA sequence by checking if these
    keywords are in the comment lines. Raise an error if
    none or conflicting information are found.

    Parameters
    ----------
    comments: abc.itertable
        list of comment lines

    Returns
    -------
    bool, bool
        is it DNA, RNA, AA

    Raises
    ------
    FileFormatError
        neither RNA nor DNA nor AA keywords are found
        both RNA and DNA are found
    """
    RNA = False
    DNA = False
    AA = False

    for comment in comments:
        if "DNA" in comment:
            DNA = True

        if "RNA" in comment:
            RNA = True

        if "PROTEIN" in comment:
            AA = True

    if RNA and DNA:
        raise FileFormatError("Found both RNA and DNA keyword in comment. Choose one.")

    if not RNA and not DNA and not AA:
        raise FileFormatError("Cannot identify if sequence is RNA, DNA, or PROTEIN, from comment.")

    return DNA, RNA, AA

def parse_ig(filepath):
    """
    Read ig sequence in DNA/RNA formatted file.

    The parser automatically translates the one letter code to the
    double letter nucleobase resnames, sets special residue names
    for the 5' and 3' end and identifies if it is RNA or DNA. This is
    done by eading the comments and looking for either term being
    present in the comments. In addition if a circular sequence is given
    the linktype circle attribute is set, which is picked up by the
    :class:`polyply.ApplyLinks` processor for correctly making
    circular itp files.

    See following link for format:

    https://www.animalgenome.org/bioinfo/resources/manuals/seqformats#IG

    Parameters
    ----------
    filepath: :class:`pathlib.Path`


    Returns
    --------
    :class:`nx.Graph`
        A plain graph of the molecular sequence with
        node attributes resname and resid
    """
    with open(filepath) as file_:
        lines = file_.readlines()

    clean_lines = []
    comments = []
    idx = 0
    for idx, line in enumerate(lines):
        clean_line, comment = split_comments(line)
        comments.append(comment)
        if clean_line:
            if clean_line[-1] == '1' or clean_line[-1] == '2':
                ter_char = clean_line[-1]
                clean_line = clean_line[:-1]
                clean_lines.append(clean_line)
                break
            else:
                clean_lines.append(clean_line)
    else:
        msg = "The sequence is not complete, it does not end with 1 or 2."
        raise FileFormatError(msg)

    DNA, RNA, AA = _identify_residues(comments)
    if set(clean_lines[0]).issubset(set(['A', 'C', 'G', 'T'])):
        LOGGER.warning("Found only the letters A, C, G, T on first line. Are you missing the title line in your .ig file?")

    seq_graph = _parse_plain(clean_lines[1:], DNA=DNA, RNA=RNA, AA=AA)

    if ter_char == '2':
        nnodes = len(seq_graph.nodes)
        seq_graph.add_edge(0, nnodes-1)
        seq_graph.edges[(0, nnodes-1)]["linktype"] = "circle"
        seq_graph.nodes[0]["resname"] = seq_graph.nodes[0]["resname"][:-1]
        seq_graph.nodes[nnodes-1]["resname"] = seq_graph.nodes[nnodes-1]["resname"][:-1]

    if idx < len(lines) - 1:
        LOGGER.warning("There may be more than one sequence in the file. We will only use the first one.")

    return seq_graph

def parse_fasta(filepath):
    """
    Read fasta sequence of DNA/RNA/PROTEIN.

    The parser automatically translates the one letter code to the
    double letter nucleobase resnames, sets special residue names
    for the 5' and 3' end and identifies if it is RNA or DNA. This is
    done by eading the comments and looking for either term being
    present in the comments.


    See following link for format:
    https://www.animalgenome.org/bioinfo/resources/manuals/seqformats#FASTA

    Parameters
    ----------
    filepath: str or path
        path to file

    Returns
    --------
    :class:`nx.Graph`
        A plain graph of the molecular sequence with
        node attributes resname and resid
    """
    with open(filepath) as file_:
        lines = file_.readlines()

    clean_lines = []
    # first line must be a comment line
    DNA, RNA, AA =_identify_residues([lines[0]])

    for line in lines[1:]:
        if '>' in line:
            LOGGER.warning("Found more than 1 sequence. Will only use the first one.")
            break

        clean_lines.append(line)

    seq_graph = _parse_plain(clean_lines, RNA=RNA, DNA=DNA, AA=AA)
    return seq_graph

def parse_json(filepath):
    """
    Read in json file that specifies a molecular
    sequence at the residue level including connectivity.

    Parameters
    ----------
    filepath: str or path
        path to file

    Returns
    --------
    :class:`nx.Graph`
        A plain graph of the molecular sequence with
        node attributes resname and resid

    """
    with open(filepath) as file_:
        data = json.load(file_)

    init_json_graph = nx.Graph(json_graph.node_link_graph(data))
    # the nodes in the inital graph are not ordered, when no resid
    # is given this can create issues. So we reorder the node based
    # on the node key, which HAS to be numerical.
    seq_graph = nx.Graph(node_dict_factory=OrderedDict)
    nodes = list(init_json_graph.nodes(data=True))
    nodes.sort()
    seq_graph.add_nodes_from(nodes)
    seq_graph.add_edges_from(init_json_graph.edges(data=True))
    return seq_graph

def parse_simple_seq_string(sequence):
    """
    Split a string definition for a linear sequence into monomer
    blocks and raise errors if the sequence is not valid.

    Parameters
    -----------
<<<<<<< HEAD
    sequence: str
=======
    sequence: list[str]
>>>>>>> ebf8a8f7
            string of residues format name:number

    Returns:
    ----------
    list
       list of `polyply.Monomers`
    """
    raw_monomers = sequence
    monomers = []
    for monomer in raw_monomers:
        resname, n_blocks = monomer.split(":")
        n_blocks = int(n_blocks)
        monomers.append(Monomer(resname=resname, n_blocks=n_blocks))
    return monomers<|MERGE_RESOLUTION|>--- conflicted
+++ resolved
@@ -353,12 +353,8 @@
 
     Parameters
     -----------
-<<<<<<< HEAD
-    sequence: str
-=======
     sequence: list[str]
->>>>>>> ebf8a8f7
-            string of residues format name:number
+        string of residues format name:number
 
     Returns:
     ----------
