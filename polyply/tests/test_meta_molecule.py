# Copyright 2018 University of Groningen
#
# Licensed under the Apache License, Version 2.0 (the "License");
# you may not use this file except in compliance with the License.
# You may obtain a copy of the License at
#
#    http://www.apache.org/licenses/LICENSE-2.0
#
# Unless required by applicable law or agreed to in writing, software
# distributed under the License is distributed on an "AS IS" BASIS,
# WITHOUT WARRANTIES OR CONDITIONS OF ANY KIND, either express or implied.
# See the License for the specific language governing permissions and
# limitations under the License.
"""
Test that force field files are properly read.
"""

import textwrap
import pytest
import numpy as np
import networkx as nx
import vermouth.forcefield
import vermouth.molecule
import polyply.src.meta_molecule
from polyply.src.meta_molecule import (MetaMolecule, Monomer)

class TestPolyply:
    @staticmethod
    def test_add_monomer():
        ff = vermouth.forcefield.ForceField(name='test_ff')
        meta_mol = MetaMolecule(name="test", force_field=ff)
        meta_mol.add_monomer(0,"PEO",[])
        meta_mol.add_monomer(1,"PEO",[(1,0)])

        assert nx.get_node_attributes(meta_mol, "resname") == {0: 'PEO', 1: 'PEO'}
        assert list(meta_mol.nodes) == [0,1]
        assert list(meta_mol.edges) == [(0,1)]

    @staticmethod
    def test_get_edge_resname():
        ff = vermouth.forcefield.ForceField(name='test_ff')
        meta_mol = MetaMolecule(name="test", force_field=ff)
        meta_mol.add_monomer(0,"PEO",[])
        meta_mol.add_monomer(1,"PEO",[(1,0)])
        name = meta_mol.get_edge_resname((1,0))
        assert name == ["PEO", "PEO"]

    @staticmethod
    @pytest.mark.parametrize('monomers, edges, nodes, attrs', (
        # multiple blocks from single monomer
          ([Monomer(resname="PEO", n_blocks=2)],
           [(0,1)],
           [0,1],
           {0: 'PEO', 1: 'PEO'}
          ),
        # two blocks from two monomers
          ([Monomer(resname="PEO", n_blocks=1), Monomer(resname="PS",n_blocks=1)],
           [(0,1)],
           [0,1],
           {0: 'PEO', 1: 'PS'}
           ),
        # multiple blocks from two monomers
          ([Monomer(resname="PEO", n_blocks=2), Monomer(resname="PS",n_blocks=2)],
           [(0,1),(1,2),(2,3)],
           [0,1,2,3],
           {0: 'PEO', 1: 'PEO', 2: 'PS', 3: 'PS'}
         )))
    def test_from_monomer_seq_linear(monomers, edges, nodes, attrs):
        ff = vermouth.forcefield.ForceField(name='test_ff')
        name = "test"
        meta_mol = MetaMolecule.from_monomer_seq_linear(ff, monomers, name)

        assert nx.get_node_attributes(meta_mol, "resname") == attrs
        assert list(meta_mol.nodes) == nodes
        assert list(meta_mol.edges) == edges


    @staticmethod
    @pytest.mark.parametrize('file_name, edges, nodes, attrs', (
        # multiple blocks from single monomer
          ("test_data/json/linear.json",
           [(1,2),(2,3)],
           [1,2,3],
           {1: 'PEO', 2: 'PEO', 3: 'PEO'}
          ),
       # two blocks from two monomers
         ("test_data/json/single_branch.json",
          [(1,2),(2,3),(3,4),(2,5)],
          [1,2,3,4,5],
          {1: 'PEO', 2: 'PEO', 3: 'PS', 4: 'PS', 5:'PEO'}
          ),
       # two blocks from two monomers
         ("test_data/json/double_branch.json",
          [(1,2),(2,3),(2,4),(4,5),(5,6),(5,8),(6,7)],
          [1,2,3,4,5,6,7,8],
          {1: 'PEO', 2: 'PEO', 3: 'PS', 4: 'PEO', 5:'PEO', 6: 'PS',
           7: 'PS', 8: 'PEO'}
          ),
       # Hyperbranched
         ("test_data/json/hyperbranched.json",
          [(0,1),(0,2),(0,3),(1,4),(1,5),(2,6),(2,7),(3,8),(3,9),
           (4,10),(4,11),(5,12),(5,13)],
          [0,1,2,3,4,5,6,7,8,9,10,11,12,13],
          {0: 'N1', 1: 'N2', 2: 'N3', 3: 'N3', 4: 'N2', 5: 'N3', 6: 'N3',
           7: 'N1', 8: 'N2', 9: 'N3', 10: 'N3', 11: 'N2', 12: 'N3', 13: 'N3'}
          )
           ))
    def test_from_json(file_name, edges, nodes, attrs):
        ff = vermouth.forcefield.ForceField(name='test_ff')
        name = "test"
        meta_mol = MetaMolecule.from_json(ff, file_name, name)

        #assert nx.get_node_attributes(meta_mol, "resname") == attrs
        print(meta_mol.edges)
        assert set(meta_mol.nodes) == set(nodes)
        assert set(meta_mol.edges) == set(edges)

    @staticmethod
    def test_from_itp():
       file_name = "test_data/itp/PEO.itp"
<<<<<<< HEAD
       edges = [(0,1),(1,2)]
=======
       edges = [(0,1), (1,2)]
>>>>>>> 2c2cc9d2
       nodes = [0, 1, 2]
       attrs = {0: 'PEO', 1: 'PEO', 2: 'PEO'}

       ff = vermouth.forcefield.ForceField(name='test_ff')
       name = "PEO"
       meta_mol = MetaMolecule.from_itp(ff, file_name, name)

       assert set(meta_mol.nodes) == set(nodes)
       assert set(meta_mol.edges) == set(edges)<|MERGE_RESOLUTION|>--- conflicted
+++ resolved
@@ -118,11 +118,7 @@
     @staticmethod
     def test_from_itp():
        file_name = "test_data/itp/PEO.itp"
-<<<<<<< HEAD
-       edges = [(0,1),(1,2)]
-=======
        edges = [(0,1), (1,2)]
->>>>>>> 2c2cc9d2
        nodes = [0, 1, 2]
        attrs = {0: 'PEO', 1: 'PEO', 2: 'PEO'}
 
